--- conflicted
+++ resolved
@@ -71,29 +71,6 @@
         });
 
         it('should have a default set of options', function () {
-<<<<<<< HEAD
-            var editor = new MediumEditor('.editor'),
-                defaultOptions = {
-                    anchorInputPlaceholder: 'Paste or type a link',
-                    delay: 0,
-                    diffLeft: 0,
-                    diffTop: -10,
-                    disableReturn: false,
-                    disableDoubleReturn: false,
-                    disableToolbar: false,
-                    firstHeader: 'h3',
-                    forcePlainText: true,
-                    cleanPastedHTML: false,
-                    allowMultiParagraphSelection: true,
-                    placeholder: 'Type your text',
-                    secondHeader: 'h4',
-                    buttons: ['bold', 'italic', 'underline', 'anchor', 'header1', 'header2', 'quote'],
-                    buttonLabels: false,
-                    targetBlank: false,
-                    anchorPreviewHideDelay: 500
-                };
-
-=======
             var defaultOptions = {
                 anchorInputPlaceholder: 'Paste or type a link',
                 delay: 0,
@@ -104,6 +81,7 @@
                 disableToolbar: false,
                 firstHeader: 'h3',
                 forcePlainText: true,
+                cleanPastedHTML: false,
                 allowMultiParagraphSelection: true,
                 placeholder: 'Type your text',
                 secondHeader: 'h4',
@@ -114,7 +92,6 @@
                 checkLinkFormat: false
             },
                 editor = new MediumEditor('.editor');
->>>>>>> 7c6677bb
             expect(editor.options).toEqual(defaultOptions);
         });
 

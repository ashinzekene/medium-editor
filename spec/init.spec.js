/*global MediumEditor, describe, it, expect, spyOn,
         afterEach, beforeEach, tearDown*/

describe('Initialization TestCase', function () {
    'use strict';

    describe('Objects', function () {
        it('should call init when instantiated', function () {
            spyOn(MediumEditor.prototype, 'init');
            var editor = new MediumEditor('.test');
            expect(editor.init).toHaveBeenCalled();
        });

        it('should accept multiple instances', function () {
            spyOn(MediumEditor.prototype, 'init');
            var editor1 = new MediumEditor('.test'),
                editor2 = new MediumEditor('.test');
            expect(editor1 === editor2).toBe(false);
            expect(MediumEditor.prototype.init).toHaveBeenCalled();
            expect(MediumEditor.prototype.init.calls.count()).toBe(2);
        });

        it('should do nothing when selector does not return any elements', function () {
            spyOn(MediumEditor.prototype, 'initElements');
            spyOn(MediumEditor.prototype, 'initToolbar');
            spyOn(MediumEditor.prototype, 'bindSelect');
            spyOn(MediumEditor.prototype, 'bindButtons');
            spyOn(MediumEditor.prototype, 'bindAnchorForm');
            var editor = new MediumEditor('.test');
            expect(editor.id).toBe(undefined);
            expect(editor.initElements).not.toHaveBeenCalled();
            expect(editor.initToolbar).not.toHaveBeenCalled();
            expect(editor.bindSelect).not.toHaveBeenCalled();
            expect(editor.bindButtons).not.toHaveBeenCalled();
            expect(editor.bindAnchorForm).not.toHaveBeenCalled();
            expect(editor.initElements).not.toHaveBeenCalled();
        });
    });

    describe('Elements', function () {
        it('should allow a string as parameter', function () {
            spyOn(document, 'querySelectorAll').and.callThrough();
            (function () {
                return new MediumEditor('.test');
            }());
            expect(document.querySelectorAll).toHaveBeenCalled();
        });

        it('should allow a list of html elements as parameters', function () {
            var elements = document.querySelectorAll('span'),
                editor = new MediumEditor(elements);
            expect(editor.elements).toBe(elements);
        });

        it('should allow a single element as parameter', function () {
            var element = document.querySelector('span'),
                editor = new MediumEditor(element);
            expect(editor.elements).toEqual([element]);
        });
    });

    describe('With a valid element', function () {
        beforeEach(function () {
            this.el = document.createElement('div');
            this.el.className = 'editor';
            document.body.appendChild(this.el);
        });

        afterEach(function () {
            tearDown(this.el);
        });

        it('should have a default set of options', function () {
            var defaultOptions = {
                anchorInputPlaceholder: 'Paste or type a link',
                delay: 0,
                diffLeft: 0,
                diffTop: -10,
                disableReturn: false,
                disableDoubleReturn: false,
                disableEditing: false,
                disableToolbar: false,
<<<<<<< HEAD
                disableAnchorForm: false,
=======
                disablePlaceholders: false,
>>>>>>> ee7e0021
                elementsContainer: document.body,
                contentWindow: window,
                ownerDocument: document,
                firstHeader: 'h3',
                forcePlainText: true,
                cleanPastedHTML: false,
                allowMultiParagraphSelection: true,
                placeholder: 'Type your text',
                secondHeader: 'h4',
                buttons: ['bold', 'italic', 'underline', 'anchor', 'header1', 'header2', 'quote'],
                buttonLabels: false,
                targetBlank: false,
                anchorTarget: false,
                anchorButton: false,
                anchorButtonClass: 'btn',
                anchorPreviewHideDelay: 500,
                checkLinkFormat: false,
                extensions: {},
                activeButtonClass: 'medium-editor-button-active',
                firstButtonClass: 'medium-editor-button-first',
                lastButtonClass: 'medium-editor-button-last'
            },
                editor = new MediumEditor('.editor');
            expect(editor.options).toEqual(defaultOptions);
        });

        it('should accept custom options values', function () {
            var options = {
                anchorInputPlaceholder: 'test',
                diffLeft: 10,
                diffTop: 5,
                firstHeader: 'h2',
                secondHeader: 'h3',
                delay: 300
            },
                editor = new MediumEditor('.editor', options);
            expect(editor.options).toEqual(options);
        });

        it('should call the default initialization methods', function () {
            spyOn(MediumEditor.prototype, 'initElements').and.callThrough();
            spyOn(MediumEditor.prototype, 'initToolbar').and.callThrough();
            spyOn(MediumEditor.prototype, 'bindSelect').and.callThrough();
            spyOn(MediumEditor.prototype, 'bindButtons').and.callThrough();
            spyOn(MediumEditor.prototype, 'bindAnchorForm').and.callThrough();
            var editor = new MediumEditor('.editor');
            expect(editor.id).toBe(1);
            expect(editor.initElements).toHaveBeenCalled();
            expect(editor.initToolbar).toHaveBeenCalled();
            expect(editor.bindSelect).toHaveBeenCalled();
            expect(editor.bindButtons).toHaveBeenCalled();
            expect(editor.bindAnchorForm).toHaveBeenCalled();
            expect(editor.initElements).toHaveBeenCalled();
        });

        it('should set the ID according to the numbers of editors instantiated', function () {
            var editor1 = new MediumEditor('.editor'),
                editor2 = new MediumEditor('.editor'),
                editor3 = new MediumEditor('.editor');
            expect(editor1.id).toBe(1);
            expect(editor2.id).toBe(2);
            expect(editor3.id).toBe(3);
        });

        it('should not reset ID when deactivated and then re-initialized', function () {
            var secondEditor = document.createElement('div'),
                editor1 = new MediumEditor('.editor'),
                editor2;

            secondEditor.className = 'editor-two';
            document.body.appendChild(secondEditor);

            editor2 = new MediumEditor('.editor-two');
            editor1.deactivate();
            editor1.init('.editor');

            expect(editor1.id).not.toEqual(editor2.id);
        });

        it('should use document.body as element container when no container element is specified', function () {
            spyOn(document.body, 'appendChild').and.callThrough();
            (function () {
                return new MediumEditor('.editor');
            }());
            expect(document.body.appendChild).toHaveBeenCalled();
        });

        it('should accept a custom element container for MediumEditor elements', function () {
            var div = document.createElement('div');
            document.body.appendChild(div);
            spyOn(div, 'appendChild').and.callThrough();
            (function () {
                return new MediumEditor('.editor', {
                    elementsContainer: div
                });
            }());
            expect(div.appendChild).toHaveBeenCalled();
            document.body.removeChild(div);
        });
    });
});<|MERGE_RESOLUTION|>--- conflicted
+++ resolved
@@ -80,11 +80,8 @@
                 disableDoubleReturn: false,
                 disableEditing: false,
                 disableToolbar: false,
-<<<<<<< HEAD
                 disableAnchorForm: false,
-=======
                 disablePlaceholders: false,
->>>>>>> ee7e0021
                 elementsContainer: document.body,
                 contentWindow: window,
                 ownerDocument: document,

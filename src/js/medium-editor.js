--- conflicted
+++ resolved
@@ -635,14 +635,8 @@
                             // paragraph creation should not be forced within a header tag
                             if (!/h\d/.test(tagName))
                             {
-<<<<<<< HEAD
                                 self.options.ownerDocument.execCommand('formatBlock', false, 'p');
                             }
-
-=======
-                                document.execCommand('formatBlock', false, 'p');
-                            }
->>>>>>> 7cd9c9f8
                         }
                         if (tagName === 'a') {
                             self.options.ownerDocument.execCommand('unlink', false, null);

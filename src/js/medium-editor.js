--- conflicted
+++ resolved
@@ -271,13 +271,8 @@
                 i;
             this.checkSelectionWrapper = function (e) {
                 clearTimeout(timer);
-<<<<<<< HEAD
                 timer = setTimeout(function () {
-                    self.checkSelection(e);
-=======
-                setTimeout(function () {
                     self.checkSelection();
->>>>>>> 36dcadfd
                 }, self.options.delay);
             };
 

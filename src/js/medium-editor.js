--- conflicted
+++ resolved
@@ -159,11 +159,8 @@
             disableDoubleReturn: false,
             disableToolbar: false,
             disableEditing: false,
-<<<<<<< HEAD
             disableAnchorForm: false,
-=======
             disablePlaceholders: false,
->>>>>>> ee7e0021
             elementsContainer: false,
             contentWindow: window,
             ownerDocument: document,

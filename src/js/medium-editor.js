--- conflicted
+++ resolved
@@ -206,29 +206,12 @@
             });
         },
 
-<<<<<<< HEAD
-        buttonTemplate: function(btnType) {
-            var buttonTemplates = {
-                'bold': '<li><button class="medium-editor-action medium-editor-action-bold" data-action="bold" data-element="b">B</button></li>',
-                'italic': '<li><button class="medium-editor-action medium-editor-action-italic" data-action="italic" data-element="i">I</button></li>',
-                'underline': '<li><button class="medium-editor-action medium-editor-action-underline" data-action="underline" data-element="u">U</button></li>',
-                'strikethrough': '<li><button class="medium-editor-action medium-editor-action-strikethrough" data-action="strikethrough" data-element="strike"><strike>A</strike></button></li>',
-                'superscript': '<li><button class="medium-editor-action medium-editor-action-superscript" data-action="superscript" data-element="sup">x<sup>1</sup></button></li>',
-                'subscript': '<li><button class="medium-editor-action medium-editor-action-subscript" data-action="subscript" data-element="sub">x<sub>1</sub></button></li>',
-                'anchor': '<li><button class="medium-editor-action medium-editor-action-anchor" data-action="anchor" data-element="a">#</button></li>',
-                'header1': '<li><button class="medium-editor-action medium-editor-action-header1" data-action="append-' + this.options.firstHeader + '" data-element="' + this.options.firstHeader + '">h1</button></li>',
-                'header2': '<li><button class="medium-editor-action medium-editor-action-header2" data-action="append-' + this.options.secondHeader + '" data-element="' + this.options.secondHeader + '">h2</button></li>',
-                'quote': '<li><button class="medium-editor-action medium-editor-action-quote" data-action="append-blockquote" data-element="blockquote">&ldquo;</button></li>',
-                'orderedlist': '<li><button class="medium-editor-action medium-editor-action-orderedlist" data-action="insertorderedlist" data-element="ol">1.</button></li>',
-                'unorderedlist': '<li><button class="medium-editor-action medium-editor-action-unorderedlist" data-action="insertunorderedlist" data-element="ul">&bull;</button></li>',
-                'pre': '<li><button class="medium-editor-action medium-editor-action-pre" data-action="append-pre" data-element="pre">0101</button></li>'
-=======
         buttonTemplate: function (btnType) {
-
             var buttonLabels = this.getButtonLabels(this.options.buttonLabels), buttonTemplates = {
                 'bold': '<li><button class="medium-editor-action medium-editor-action-bold" data-action="bold" data-element="b">' + buttonLabels.bold + '</button></li>',
                 'italic': '<li><button class="medium-editor-action medium-editor-action-italic" data-action="italic" data-element="i">' + buttonLabels.italic + '</button></li>',
                 'underline': '<li><button class="medium-editor-action medium-editor-action-underline" data-action="underline" data-element="u">' + buttonLabels.underline + '</button></li>',
+                'strikethrough': '<li><button class="medium-editor-action medium-editor-action-strikethrough" data-action="strikethrough" data-element="strike"><strike>A</strike></button></li>',
                 'superscript': '<li><button class="medium-editor-action medium-editor-action-superscript" data-action="superscript" data-element="sup">' + buttonLabels.superscript + '</button></li>',
                 'subscript': '<li><button class="medium-editor-action medium-editor-action-subscript" data-action="subscript" data-element="sub">' + buttonLabels.subscript + '</button></li>',
                 'anchor': '<li><button class="medium-editor-action medium-editor-action-anchor" data-action="anchor" data-element="a">' + buttonLabels.anchor + '</button></li>',
@@ -238,7 +221,6 @@
                 'orderedlist': '<li><button class="medium-editor-action medium-editor-action-orderedlist" data-action="insertorderedlist" data-element="ol">' + buttonLabels.orderedlist + '</button></li>',
                 'unorderedlist': '<li><button class="medium-editor-action medium-editor-action-unorderedlist" data-action="insertunorderedlist" data-element="ul">' + buttonLabels.unorderedlist + '</button></li>',
                 'pre': '<li><button class="medium-editor-action medium-editor-action-pre" data-action="append-pre" data-element="pre">' + buttonLabels.pre + '</button></li>'
->>>>>>> 81a12d75
             };
             return buttonTemplates[btnType] || false;
         },

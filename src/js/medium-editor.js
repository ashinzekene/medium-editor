--- conflicted
+++ resolved
@@ -1069,15 +1069,11 @@
                         paragraphs = e.clipboardData.getData('text/plain').split(/[\r\n]/g);
                         for (p = 0; p < paragraphs.length; p += 1) {
                             if (paragraphs[p] !== '') {
-<<<<<<< HEAD
-                                html += '<p>' + self.htmlEntities(paragraphs[p]) + '</p>';
-=======
                                 if (navigator.userAgent.match(/firefox/i) && p === 0) {
-                                    html += paragraphs[p];
+                                    html += self.htmlEntities(paragraphs[p]);
                                 } else {
-                                    html += '<p>' + paragraphs[p] + '</p>';
+                                    html += '<p>' + self.htmlEntities(paragraphs[p]) + '</p>';
                                 }
->>>>>>> e8410b36
                             }
                         }
                         document.execCommand('insertHTML', false, html);

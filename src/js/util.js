/*global NodeFilter, console*/

var Util;

(function (window) {
    'use strict';

    // Params: Array, Boolean, Object
    function getProp(parts, create, context) {
        if (!context) {
            context = window;
        }

        try {
            for (var i = 0; i < parts.length; i++) {
                var p = parts[i];
                if (!(p in context)) {
                    if (create) {
                        context[p] = {};
                    } else {
                        return;
                    }
                }
                context = context[p];
            }
            return context;
        } catch (e) {
            // 'p in context' throws an exception when context is a number, boolean, etc. rather than an object,
            // so in that corner case just return undefined (by having no return statement)
        }
    }

    function copyInto(overwrite, dest) {
        var prop,
            sources = Array.prototype.slice.call(arguments, 2);
        dest = dest || {};
        for (var i = 0; i < sources.length; i++) {
            var source = sources[i];
            if (source) {
                for (prop in source) {
                    if (source.hasOwnProperty(prop) &&
                        typeof source[prop] !== 'undefined' &&
                        (overwrite || dest.hasOwnProperty(prop) === false)) {
                        dest[prop] = source[prop];
                    }
                }
            }
        }
        return dest;
    }

    Util = {

        // http://stackoverflow.com/questions/17907445/how-to-detect-ie11#comment30165888_17907562
        // by rg89
        isIE: ((navigator.appName === 'Microsoft Internet Explorer') || ((navigator.appName === 'Netscape') && (new RegExp('Trident/.*rv:([0-9]{1,}[.0-9]{0,})').exec(navigator.userAgent) !== null))),

        // https://github.com/jashkenas/underscore
        keyCode: {
            BACKSPACE: 8,
            TAB: 9,
            ENTER: 13,
            ESCAPE: 27,
            SPACE: 32,
            DELETE: 46
        },

        parentElements: ['p', 'h1', 'h2', 'h3', 'h4', 'h5', 'h6', 'blockquote', 'pre'],

        extend: function extend(/* dest, source1, source2, ...*/) {
            var args = [true].concat(Array.prototype.slice.call(arguments));
            return copyInto.apply(this, args);
        },

        defaults: function defaults(/*dest, source1, source2, ...*/) {
            var args = [false].concat(Array.prototype.slice.call(arguments));
            return copyInto.apply(this, args);
        },

        derives: function derives(base, derived) {
            var origPrototype = derived.prototype;
            function Proto() { }
            Proto.prototype = base.prototype;
            derived.prototype = new Proto();
            derived.prototype.constructor = base;
            derived.prototype = copyInto(false, derived.prototype, origPrototype);
            return derived;
        },

        // Find the next node in the DOM tree that represents any text that is being
        // displayed directly next to the targetNode (passed as an argument)
        // Text that appears directly next to the current node can be:
        //  - A sibling text node
        //  - A descendant of a sibling element
        //  - A sibling text node of an ancestor
        //  - A descendant of a sibling element of an ancestor
        findAdjacentTextNodeWithContent: function findAdjacentTextNodeWithContent(rootNode, targetNode, ownerDocument) {
            var pastTarget = false,
                nextNode,
                nodeIterator = ownerDocument.createNodeIterator(rootNode, NodeFilter.SHOW_TEXT, null, false);

            // Use a native NodeIterator to iterate over all the text nodes that are descendants
            // of the rootNode.  Once past the targetNode, choose the first non-empty text node
            nextNode = nodeIterator.nextNode();
            while (nextNode) {
                if (nextNode === targetNode) {
                    pastTarget = true;
                } else if (pastTarget) {
                    if (nextNode.nodeType === 3 && nextNode.nodeValue && nextNode.nodeValue.trim().length > 0) {
                        break;
                    }
                }
                nextNode = nodeIterator.nextNode();
            }

            return nextNode;
        },

        isDescendant: function isDescendant(parent, child, checkEquality) {
            if (!parent || !child) {
                return false;
            }
            if (checkEquality && parent === child) {
                return true;
            }
            var node = child.parentNode;
            while (node !== null) {
                if (node === parent) {
                    return true;
                }
                node = node.parentNode;
            }
            return false;
        },

        // https://github.com/jashkenas/underscore
        isElement: function isElement(obj) {
            return !!(obj && obj.nodeType === 1);
        },

        now: Date.now,

        // https://github.com/jashkenas/underscore
        throttle: function (func, wait) {
            var THROTTLE_INTERVAL = 50,
                context,
                args,
                result,
                timeout = null,
                previous = 0,
                later = function () {
                    previous = Date.now();
                    timeout = null;
                    result = func.apply(context, args);
                    if (!timeout) {
                        context = args = null;
                    }
                };

            if (!wait && wait !== 0) {
                wait = THROTTLE_INTERVAL;
            }

            return function () {
                var now = Date.now(),
                    remaining = wait - (now - previous);

                context = this;
                args = arguments;
                if (remaining <= 0 || remaining > wait) {
                    if (timeout) {
                        clearTimeout(timeout);
                        timeout = null;
                    }
                    previous = now;
                    result = func.apply(context, args);
                    if (!timeout) {
                        context = args = null;
                    }
                } else if (!timeout) {
                    timeout = setTimeout(later, remaining);
                }
                return result;
            };
        },

        traverseUp: function (current, testElementFunction) {
            if (!current) {
                return false;
            }

            do {
                if (current.nodeType === 1) {
                    if (testElementFunction(current)) {
                        return current;
                    }
                    // do not traverse upwards past the nearest containing editor
                    if (current.getAttribute('data-medium-element')) {
                        return false;
                    }
                }

                current = current.parentNode;
            } while (current);

            return false;
        },

        htmlEntities: function (str) {
            // converts special characters (like <) into their escaped/encoded values (like &lt;).
            // This allows you to show to display the string without the browser reading it as HTML.
            return String(str).replace(/&/g, '&amp;').replace(/</g, '&lt;').replace(/>/g, '&gt;').replace(/"/g, '&quot;');
        },

        // http://stackoverflow.com/questions/6690752/insert-html-at-caret-in-a-contenteditable-div
        insertHTMLCommand: function (doc, html) {
            var selection, range, el, fragment, node, lastNode, toReplace;

            if (doc.queryCommandSupported('insertHTML')) {
                try {
                    return doc.execCommand('insertHTML', false, html);
                } catch (ignore) {}
            }

            selection = doc.defaultView.getSelection();
            if (selection.getRangeAt && selection.rangeCount) {
                range = selection.getRangeAt(0);
                toReplace = range.commonAncestorContainer;
                // Ensure range covers maximum amount of nodes as possible
                // By moving up the DOM and selecting ancestors whose only child is the range
                if ((toReplace.nodeType === 3 && toReplace.nodeValue === range.toString()) ||
                        (toReplace.nodeType !== 3 && toReplace.innerHTML === range.toString())) {
                    while (toReplace.parentNode &&
                            toReplace.parentNode.childNodes.length === 1 &&
                            !toReplace.parentNode.getAttribute('data-medium-element')) {
                        toReplace = toReplace.parentNode;
                    }
                    range.selectNode(toReplace);
                }
                range.deleteContents();

                el = doc.createElement('div');
                el.innerHTML = html;
                fragment = doc.createDocumentFragment();
                while (el.firstChild) {
                    node = el.firstChild;
                    lastNode = fragment.appendChild(node);
                }
                range.insertNode(fragment);

                // Preserve the selection:
                if (lastNode) {
                    range = range.cloneRange();
                    range.setStartAfter(lastNode);
                    range.collapse(true);
                    selection.removeAllRanges();
                    selection.addRange(range);
                }
            }
        },

        getSelectionRange: function (ownerDocument) {
            var selection = ownerDocument.getSelection();
            if (selection.rangeCount === 0) {
                return null;
            }
            return selection.getRangeAt(0);
        },

        // http://stackoverflow.com/questions/1197401/how-can-i-get-the-element-the-caret-is-in-with-javascript-when-using-contentedi
        // by You
        getSelectionStart: function (ownerDocument) {
            var node = ownerDocument.getSelection().anchorNode,
                startNode = (node && node.nodeType === 3 ? node.parentNode : node);
            return startNode;
        },

        getSelectionData: function (el) {
            var tagName;

            if (el && el.tagName) {
                tagName = el.tagName.toLowerCase();
            }

            while (el && this.parentElements.indexOf(tagName) === -1) {
                el = el.parentNode;
                if (el && el.tagName) {
                    tagName = el.tagName.toLowerCase();
                }
            }

            return {
                el: el,
                tagName: tagName
            };
        },

        execFormatBlock: function (doc, tagName) {
            var selectionData = this.getSelectionData(this.getSelectionStart(doc));
            // FF handles blockquote differently on formatBlock
            // allowing nesting, we need to use outdent
            // https://developer.mozilla.org/en-US/docs/Rich-Text_Editing_in_Mozilla
            if (tagName === 'blockquote' && selectionData.el &&
                    selectionData.el.parentNode.tagName.toLowerCase() === 'blockquote') {
                return doc.execCommand('outdent', false, null);
            }
            if (selectionData.tagName === tagName) {
                tagName = 'p';
            }
            // When IE we need to add <> to heading elements and
            //  blockquote needs to be called as indent
            // http://stackoverflow.com/questions/10741831/execcommand-formatblock-headings-in-ie
            // http://stackoverflow.com/questions/1816223/rich-text-editor-with-blockquote-function/1821777#1821777
            if (this.isIE) {
                if (tagName === 'blockquote') {
                    return doc.execCommand('indent', false, tagName);
                }
                tagName = '<' + tagName + '>';
            }
            return doc.execCommand('formatBlock', false, tagName);
        },

        // TODO: not sure if this should be here
        setTargetBlank: function (el) {
            var i;
            if (el.tagName.toLowerCase() === 'a') {
                el.target = '_blank';
            } else {
                el = el.getElementsByTagName('a');

                for (i = 0; i < el.length; i += 1) {
                    el[i].target = '_blank';
                }
            }
        },

        addClassToAnchors: function (el, buttonClass) {
            var classes = buttonClass.split(' '),
                i,
                j;
            if (el.tagName.toLowerCase() === 'a') {
                for (j = 0; j < classes.length; j += 1) {
                    el.classList.add(classes[j]);
                }
            } else {
                el = el.getElementsByTagName('a');
                for (i = 0; i < el.length; i += 1) {
                    for (j = 0; j < classes.length; j += 1) {
                        el[i].classList.add(classes[j]);
                    }
                }
            }
        },

        isListItem: function (node) {
            if (!node) {
                return false;
            }
            if (node.tagName.toLowerCase() === 'li') {
                return true;
            }

            var parentNode = node.parentNode,
                tagName = parentNode.tagName.toLowerCase();
            while (this.parentElements.indexOf(tagName) === -1 && tagName !== 'div') {
                if (tagName === 'li') {
                    return true;
                }
                parentNode = parentNode.parentNode;
                if (parentNode && parentNode.tagName) {
                    tagName = parentNode.tagName.toLowerCase();
                } else {
                    return false;
                }
            }
            return false;
        },

        cleanListDOM: function (element) {
            if (element.tagName.toLowerCase() === 'li') {
                var list = element.parentElement;
                if (list.parentElement.tagName.toLowerCase() === 'p') { // yes we need to clean up
                    this.unwrapElement(list.parentElement);
                }
            }
        },

        unwrapElement: function (element) {
            var parent = element.parentNode,
                current = element.firstChild,
                next;
            do {
                next = current.nextSibling;
                parent.insertBefore(current, element);
                current = next;
            } while (current);
            parent.removeChild(element);
        },

        warn: function () {
            if(window.console !== undefined && typeof window.console.warn === 'function'){
                window.console.warn.apply(console, arguments);
            }
        },

        deprecated: function(oldName, newName, version){
            // simple deprecation warning mechanism.
            var m = oldName + ' is deprecated, please use ' + newName + ' instead.';
            if(version){
                m += ' Will be removed in ' + version;
            }
            Util.warn(m);
        },

        deprecatedMethod: function (oldName, newName, args, version) {
            // run the replacement and warn when someone calls a deprecated method
            Util.deprecated(oldName, newName, version);
            if (typeof this[newName] === 'function') {
                this[newName].apply(this, args);
            }
        },

        cleanupAttrs: function (el, attrs) {
            attrs.forEach(function (attr) {
                el.removeAttribute(attr);
            });
        },

        cleanupTags: function (el, tags) {
            tags.forEach(function (tag) {
                if (el.tagName.toLowerCase() === tag) {
                    el.parentNode.removeChild(el);
                }
            }, this);
        },

        getClosestTag : function(el, tag) { // get the closest parent
<<<<<<< HEAD

            do {
              if (el.nodeName === tag.toUpperCase()) {

                return el;
              }
            } while (el = el.parentNode);

            return null;
=======
            return Util.traverseUp(el, function (element) {
                return element.tagName.toLowerCase() === tag.toLowerCase();
            });
>>>>>>> b05f2135
        },

        unwrap: function (el, doc) {
            var fragment = doc.createDocumentFragment();

            for (var i = 0; i < el.childNodes.length; i++) {
                fragment.appendChild(el.childNodes[i]);
            }

            if (fragment.childNodes.length) {
                el.parentNode.replaceChild(fragment, el);
            } else {
                el.parentNode.removeChild(el);
            }
        },

        setObject: function(name, value, context){
            // summary:
            //      Set a property from a dot-separated string, such as 'A.B.C'
            var parts = name.split('.'),
                p = parts.pop(),
                obj = getProp(parts, true, context);
            return obj && p ? (obj[p] = value) : undefined; // Object
        },

        getObject: function(name, create, context){
            // summary:
            //      Get a property from a dot-separated string, such as 'A.B.C'
            return getProp(name ? name.split('.') : [], create, context); // Object
        }

    };
}(window));<|MERGE_RESOLUTION|>--- conflicted
+++ resolved
@@ -435,21 +435,9 @@
         },
 
         getClosestTag : function(el, tag) { // get the closest parent
-<<<<<<< HEAD
-
-            do {
-              if (el.nodeName === tag.toUpperCase()) {
-
-                return el;
-              }
-            } while (el = el.parentNode);
-
-            return null;
-=======
             return Util.traverseUp(el, function (element) {
                 return element.tagName.toLowerCase() === tag.toLowerCase();
             });
->>>>>>> b05f2135
         },
 
         unwrap: function (el, doc) {

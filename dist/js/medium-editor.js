--- conflicted
+++ resolved
@@ -47,10 +47,7 @@
                 action: 'underline',
                 aria: 'underline',
                 tagNames: ['u'],
-<<<<<<< HEAD
                 useQueryState: true,
-=======
->>>>>>> 39fbeb3e
                 contentDefault: '<b><u>U</u></b>',
                 contentFA: '<i class="fa fa-underline"></i>'
             },
@@ -59,10 +56,7 @@
                 action: 'strikethrough',
                 aria: 'strike through',
                 tagNames: ['strike'],
-<<<<<<< HEAD
                 useQueryState: true,
-=======
->>>>>>> 39fbeb3e
                 contentDefault: '<s>A</s>',
                 contentFA: '<i class="fa fa-strikethrough"></i>'
             },
@@ -1273,7 +1267,7 @@
             var self = this, i, className, onDrag, onDrop, element;
 
             if (!self.options.imageDragging) {
-                return;
+                return this;
             }
 
             className = 'medium-editor-dragover';

--- conflicted
+++ resolved
@@ -2709,11 +2709,7 @@
         },
 
         clearFontSize: function () {
-<<<<<<< HEAD
             Selection.getSelectedElements(this.base.options.ownerDocument).forEach(function (el) {
-=======
-            this.base.getSelectionEls().forEach(function (el) {
->>>>>>> 024009ce
                 if (el.tagName === 'FONT' && el.hasAttribute('size')) {
                     el.removeAttribute('size');
                 }
@@ -2725,11 +2721,7 @@
             if (size === '4') {
                 this.clearFontSize();
             } else {
-<<<<<<< HEAD
                 this.base.execAction('fontSize', { size: size });
-=======
-                this.base.fontSize({size: size});
->>>>>>> 024009ce
             }
         },
 
@@ -3820,11 +3812,7 @@
         }
 
         if (action === 'fontSize') {
-<<<<<<< HEAD
             return this.options.ownerDocument.execCommand('fontSize', false, opts.size);
-=======
-            return this.fontSize(opts);
->>>>>>> 024009ce
         }
 
         if (action === 'createLink') {

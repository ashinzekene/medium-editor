function MediumEditor(elements, options) {
    'use strict';
    return this.init(elements, options);
}

if (typeof module === 'object') {
    module.exports = MediumEditor;
}
// AMD support
else if (typeof define === 'function' && define.amd) {
    define(function () {
        'use strict';
        return MediumEditor;
    });
}

(function (window, document) {
    'use strict';

    function extend(b, a) {
        var prop;
        if (b === undefined) {
            return a;
        }
        for (prop in a) {
            if (a.hasOwnProperty(prop) && b.hasOwnProperty(prop) === false) {
                b[prop] = a[prop];
            }
        }
        return b;
    }

    // https://github.com/jashkenas/underscore
    var now = Date.now || function() {
        return new Date().getTime();
    };

    // https://github.com/jashkenas/underscore
    function throttle(func, wait) {
        var THROTTLE_INTERVAL = 50,
            context,
            args,
            result,
            timeout = null,
            previous = 0,
            later;

        if (!wait && wait !== 0) {
            wait = THROTTLE_INTERVAL;
        }

        later = function() {
            previous = now();
            timeout = null;
            result = func.apply(context, args);
            if (!timeout) {
                context = args = null;
            }
        };

        return function() {
            var currNow = now(),
                remaining = wait - (currNow - previous);
            context = this;
            args = arguments;
            if (remaining <= 0 || remaining > wait) {
                clearTimeout(timeout);
                timeout = null;
                previous = currNow;
                result = func.apply(context, args);
                if (!timeout) {
                    context = args = null;
                }
            } else if (!timeout) {
                timeout = setTimeout(later, remaining);
            }
            return result;
        };
    }

    function isDescendant(parent, child) {
         var node = child.parentNode;
         while (node !== null) {
             if (node === parent) {
                 return true;
             }
             node = node.parentNode;
         }
         return false;
    }

    // Find the next node in the DOM tree that represents any text that is being
    // displayed directly next to the targetNode (passed as an argument)
    // Text that appears directly next to the current node can be:
    //  - A sibling text node
    //  - A descendant of a sibling element
    //  - A sibling text node of an ancestor
    //  - A descendant of a sibling element of an ancestor
    function findAdjacentTextNodeWithContent(rootNode, targetNode, ownerDocument) {
        var pastTarget = false,
            nextNode,
            nodeIterator = ownerDocument.createNodeIterator(rootNode, NodeFilter.SHOW_TEXT);

        // Use a native NodeIterator to iterate over all the text nodes that are descendants
        // of the rootNode.  Once past the targetNode, choose the first non-empty text node
        nextNode = nodeIterator.nextNode();
        while (nextNode) {
            if (nextNode === targetNode) {
                pastTarget = true;
            } else if (pastTarget) {
                if (nextNode.nodeType === 3 && nextNode.nodeValue.length > 0) {
                    break;
                }
            }
            nextNode = nodeIterator.nextNode();
        }

        return nextNode;
    }

    // http://stackoverflow.com/questions/5605401/insert-link-in-contenteditable-element
    // by Tim Down
    function saveSelection() {
        var i,
            len,
            ranges,
            sel = this.options.contentWindow.getSelection();
        if (sel.getRangeAt && sel.rangeCount) {
            ranges = [];
            for (i = 0, len = sel.rangeCount; i < len; i += 1) {
                ranges.push(sel.getRangeAt(i));
            }
            return ranges;
        }
        return null;
    }

    function restoreSelection(savedSel) {
        var i,
            len,
            sel = this.options.contentWindow.getSelection();
        if (savedSel) {
            sel.removeAllRanges();
            for (i = 0, len = savedSel.length; i < len; i += 1) {
                sel.addRange(savedSel[i]);
            }
        }
    }

    // http://stackoverflow.com/questions/1197401/how-can-i-get-the-element-the-caret-is-in-with-javascript-when-using-contentedi
    // by You
    function getSelectionStart() {
        var node = this.options.ownerDocument.getSelection().anchorNode,
            startNode = (node && node.nodeType === 3 ? node.parentNode : node);
        return startNode;
    }

    // http://stackoverflow.com/questions/4176923/html-of-selected-text
    // by Tim Down
    function getSelectionHtml() {
        var i,
            html = '',
            sel,
            len,
            container;
        if (this.options.contentWindow.getSelection !== undefined) {
            sel = this.options.contentWindow.getSelection();
            if (sel.rangeCount) {
                container = this.options.ownerDocument.createElement('div');
                for (i = 0, len = sel.rangeCount; i < len; i += 1) {
                    container.appendChild(sel.getRangeAt(i).cloneContents());
                }
                html = container.innerHTML;
            }
        } else if (this.options.ownerDocument.selection !== undefined) {
            if (this.options.ownerDocument.selection.type === 'Text') {
                html = this.options.ownerDocument.selection.createRange().htmlText;
            }
        }
        return html;
    }

    // https://github.com/jashkenas/underscore
    function isElement(obj) {
        return !!(obj && obj.nodeType === 1);
    }

    // http://stackoverflow.com/questions/6690752/insert-html-at-caret-in-a-contenteditable-div
    function insertHTMLCommand(doc, html) {
        var selection, range, el, fragment, node, lastNode;

        if (doc.queryCommandSupported('insertHTML')) {
            return doc.execCommand('insertHTML', false, html);
        }

        selection = window.getSelection();
        if (selection.getRangeAt && selection.rangeCount) {
            range = selection.getRangeAt(0);
            range.deleteContents();

            el = doc.createElement("div");
            el.innerHTML = html;
            fragment = doc.createDocumentFragment();
            while (el.firstChild) {
                node = el.firstChild;
                lastNode = fragment.appendChild(node);
            }
            range.insertNode(fragment);

            // Preserve the selection:
            if (lastNode) {
                range = range.cloneRange();
                range.setStartAfter(lastNode);
                range.collapse(true);
                selection.removeAllRanges();
                selection.addRange(range);
            }
        }
    }

    MediumEditor.prototype = {
        defaults: {
            allowMultiParagraphSelection: true,
            anchorInputPlaceholder: 'Paste or type a link',
            anchorPreviewHideDelay: 500,
            buttons: ['bold', 'italic', 'underline', 'anchor', 'header1', 'header2', 'quote'],
            buttonLabels: false,
            checkLinkFormat: false,
            cleanPastedHTML: false,
            delay: 0,
            diffLeft: 0,
            diffTop: -10,
            disableReturn: false,
            disableDoubleReturn: false,
            disableToolbar: false,
            disableEditing: false,
            disableAnchorForm: false,
            disablePlaceholders: false,
            elementsContainer: false,
            standardizeSelectionStart: false,
            contentWindow: window,
            ownerDocument: document,
            firstHeader: 'h3',
            forcePlainText: true,
            placeholder: 'Type your text',
            secondHeader: 'h4',
            targetBlank: false,
            anchorTarget: false,
            anchorButton: false,
            anchorButtonClass: 'btn',
            extensions: {},
            activeButtonClass: 'medium-editor-button-active',
            firstButtonClass: 'medium-editor-button-first',
            lastButtonClass: 'medium-editor-button-last'
        },

        // http://stackoverflow.com/questions/17907445/how-to-detect-ie11#comment30165888_17907562
        // by rg89
        isIE: ((navigator.appName === 'Microsoft Internet Explorer') || ((navigator.appName === 'Netscape') && (new RegExp('Trident/.*rv:([0-9]{1,}[.0-9]{0,})').exec(navigator.userAgent) !== null))),

        init: function (elements, options) {
            var uniqueId = 1;

            this.options = extend(options, this.defaults);
            this.setElementSelection(elements);
            if (this.elements.length === 0) {
                return;
            }
            this.parentElements = ['p', 'h1', 'h2', 'h3', 'h4', 'h5', 'h6', 'blockquote', 'pre'];
            if (!this.options.elementsContainer) {
                this.options.elementsContainer = this.options.ownerDocument.body;
            }

            while (this.options.elementsContainer.querySelector('#medium-editor-toolbar-' + uniqueId)) {
                uniqueId = uniqueId + 1;
            }

            this.id = uniqueId;

            return this.setup();
        },

        setup: function () {
            this.events = [];
            this.isActive = true;
            this.initThrottledMethods()
                .initElements()
                .bindSelect()
                .bindPaste()
                .setPlaceholders()
                .bindElementActions()
                .bindWindowActions();
                //.passInstance();
        },

        on: function(target, event, listener, useCapture) {
            target.addEventListener(event, listener, useCapture);
            this.events.push([target, event, listener, useCapture]);
        },

        off: function(target, event, listener, useCapture) {
            var index = this.indexOfListener(target, event, listener, useCapture),
                e;
            if(index !== -1) {
                e = this.events.splice(index, 1)[0];
                e[0].removeEventListener(e[1], e[2], e[3]);
            }
        },

        indexOfListener: function(target, event, listener, useCapture) {
            var i, n, item;
            for (i = 0, n = this.events.length; i < n; i = i + 1) {
                item = this.events[i];
                if (item[0] === target && item[1] === event && item[2] === listener && item[3] === useCapture) {
                    return i;
                }
            }
            return -1;
        },

        delay: function(fn) {
            var self = this;
            setTimeout(function() {
                if (self.isActive) {
                    fn();
                }
            }, this.options.delay);
        },

        removeAllEvents: function() {
            var e = this.events.pop();
            while(e) {
                e[0].removeEventListener(e[1], e[2], e[3]);
                e = this.events.pop();
            }
        },

        initThrottledMethods: function() {
            var self = this;

            // handleResize is throttled because:
            // - It will be called when the browser is resizing, which can fire many times very quickly
            // - For some event (like resize) a slight lag in UI responsiveness is OK and provides performance benefits
            this.handleResize = throttle(function() {
                if (self.isActive) {
                    self.positionToolbarIfShown();
                }
            });

            // handleBlur is throttled because:
            // - This method could be called many times due to the type of event handlers that are calling it
            // - We want a slight delay so that other events in the stack can run, some of which may
            //   prevent the toolbar from being hidden (via this.keepToolbarAlive).
            this.handleBlur = throttle(function() {
                if (self.isActive && !self.keepToolbarAlive) {
                    self.hideToolbarActions();
                }
            });

            return this;
        },

        initElements: function () {
            var i,
                addToolbar = false;
            for (i = 0; i < this.elements.length; i += 1) {
                if (!this.options.disableEditing && !this.elements[i].getAttribute('data-disable-editing')) {
                    this.elements[i].setAttribute('contentEditable', true);
                }
                if (!this.elements[i].getAttribute('data-placeholder')) {
                    this.elements[i].setAttribute('data-placeholder', this.options.placeholder);
                }
                this.elements[i].setAttribute('data-medium-element', true);
                this.elements[i].setAttribute('role', 'textbox');
                this.elements[i].setAttribute('aria-multiline', true);
                this.bindParagraphCreation(i);
                if (!this.options.disableToolbar && !this.elements[i].getAttribute('data-disable-toolbar')) {
                    addToolbar = true;
                }
            }
            // Init toolbar
            if (addToolbar) {
                this.passInstance()
                    .initExtensions()
                    .initToolbar()
                    .bindButtons()
                    .bindAnchorForm()
                    .bindAnchorPreview();
            }
            return this;
        },

        /**
         * Calls an init() function on all registered extensions
         * Checks whether init() exists before calling
         *
         */
        initExtensions: function () {
            var self = this,
                ext,
                name;

            for (name in self.options.extensions) {
                if (self.options.extensions.hasOwnProperty(name)) {
                    ext = self.options.extensions[name];
                    if (ext.init !== undefined) { 
                        ext.init();
                    }
                }
            }

            return self;
        },

        setElementSelection: function (selector) {
            if (!selector) {
                selector = [];
            }
            // If string, use as query selector
            if (typeof selector === 'string') {
                selector = this.options.ownerDocument.querySelectorAll(selector);
            }
            // If element, put into array
            if (isElement(selector)) {
                selector = [selector];
            }
            // Convert NodeList (or other array like object) into an array
            this.elements = Array.prototype.slice.apply(selector);
        },

        bindBlur: function(i) {
            var self = this,
                blurFunction = function(e){
                    // If it's not part of the editor, or the toolbar
                    if ( e.target !== self.toolbar
                        && e.target !== self.elements[0]
                        && !isDescendant(self.elements[0], e.target)
                        && !isDescendant(self.toolbar, e.target)
                        && !isDescendant(self.anchorPreview, e.target)) {

                        // Activate the placeholder
                        if (!self.options.disablePlaceholders) {
                            self.placeholderWrapper(e, self.elements[0]);
                        }

                        // Hide the toolbar after a small delay so we can prevent this on toolbar click
                        self.handleBlur();
                    }
                };

            // Hide the toolbar when focusing outside of the editor.
            this.on(this.options.ownerDocument.body, 'click', blurFunction, true);
            this.on(this.options.ownerDocument.body, 'focus', blurFunction, true);

            return this;
        },

        bindClick: function(i) {
            var self = this;

            this.on(this.elements[i], 'click', function(){
                if (!self.options.disablePlaceholders) {
                    // Remove placeholder
                    this.classList.remove('medium-editor-placeholder');
                }

                if ( self.options.staticToolbar ) {
                    self.setToolbarPosition();
                }
            });

            return this;
        },

        /**
         * This handles blur and keypress events on elements
         * Including Placeholders, and tooldbar hiding on blur
         */
        bindElementActions: function() {
            var i;

            for (i = 0; i < this.elements.length; i += 1) {

                if (!this.options.disablePlaceholders) {
                    // Active all of the placeholders
                    this.activatePlaceholder(this.elements[i]);
                }

                // Bind the return and tab keypress events
                this.bindReturn(i)
                    .bindTab(i)
                    .bindBlur(i)
                    .bindClick(i);
            }

            return this;
        },

        // Two functions to handle placeholders
        activatePlaceholder:  function (el) {
            if (!(el.querySelector('img')) &&
                    !(el.querySelector('blockquote')) &&
                    el.textContent.replace(/^\s+|\s+$/g, '') === '') {

                el.classList.add('medium-editor-placeholder');
            }
        },
        placeholderWrapper: function (evt, el) {
            el = el || evt.target;
            el.classList.remove('medium-editor-placeholder');
            if (evt.type !== 'keypress') {
                this.activatePlaceholder(el);
            }
        },

        serialize: function () {
            var i,
                elementid,
                content = {};
            for (i = 0; i < this.elements.length; i += 1) {
                elementid = (this.elements[i].id !== '') ? this.elements[i].id : 'element-' + i;
                content[elementid] = {
                    value: this.elements[i].innerHTML.trim()
                };
            }
            return content;
        },

        /**
         * Helper function to call a method with a number of parameters on all registered extensions.
         * The function assures that the function exists before calling.
         *
         * @param {string} funcName name of the function to call
         * @param [args] arguments passed into funcName
         */
        callExtensions: function (funcName) {
            if (arguments.length < 1) {
                return;
            }

            var args = Array.prototype.slice.call(arguments, 1),
                ext,
                name;

            for (name in this.options.extensions) {
                if (this.options.extensions.hasOwnProperty(name)) {
                    ext = this.options.extensions[name];
                    if (ext[funcName] !== undefined) {
                        ext[funcName].apply(ext, args);
                    }
                }
            }
        },

        /**
         * Pass current Medium Editor instance to all extensions
         * if extension constructor has 'parent' attribute set to 'true'
         *
         */
        passInstance: function () {
            var self = this,
                ext,
                name;

            for (name in self.options.extensions) {
                if (self.options.extensions.hasOwnProperty(name)) {
                    ext = self.options.extensions[name];

                    if (ext.parent) {
                        ext.base = self;
                    }
                }
            }

            return self;
        },

        bindParagraphCreation: function (index) {
            var self = this;
            this.on(this.elements[index], 'keypress', function (e) {
                var node,
                    tagName;
                if (e.which === 32) {
                    node = getSelectionStart.call(self);
                    tagName = node.tagName.toLowerCase();
                    if (tagName === 'a') {
                        self.options.ownerDocument.execCommand('unlink', false, null);
                    }
                }
            });

            this.on(this.elements[index], 'keyup', function (e) {
                var node = getSelectionStart.call(self),
                    tagName,
                    editorElement;

                if (node && node.getAttribute('data-medium-element') && node.children.length === 0 && !(self.options.disableReturn || node.getAttribute('data-disable-return'))) {
                    self.options.ownerDocument.execCommand('formatBlock', false, 'p');
                }
                if (e.which === 13) {
                    node = getSelectionStart.call(self);
                    tagName = node.tagName.toLowerCase();
                    editorElement = self.getSelectionElement();

                    if (!(self.options.disableReturn || editorElement.getAttribute('data-disable-return')) &&
                        tagName !== 'li' && !self.isListItemChild(node)) {
                        if (!e.shiftKey) {
                            self.options.ownerDocument.execCommand('formatBlock', false, 'p');
                        }
                        if (tagName === 'a') {
                            self.options.ownerDocument.execCommand('unlink', false, null);
                        }
                    }
                }
            });
            return this;
        },

        isListItemChild: function (node) {
            var parentNode = node.parentNode,
                tagName = parentNode.tagName.toLowerCase();
            while (this.parentElements.indexOf(tagName) === -1 && tagName !== 'div') {
                if (tagName === 'li') {
                    return true;
                }
                parentNode = parentNode.parentNode;
                if (parentNode && parentNode.tagName) {
                    tagName = parentNode.tagName.toLowerCase();
                } else {
                    return false;
                }
            }
            return false;
        },

        bindReturn: function (index) {
            var self = this;
            this.on(this.elements[index], 'keypress', function (e) {
                if (e.which === 13) {
                    if (self.options.disableReturn || this.getAttribute('data-disable-return')) {
                        e.preventDefault();
                    } else if (self.options.disableDoubleReturn || this.getAttribute('data-disable-double-return')) {
                        var node = getSelectionStart.call(self);
                        if (node && node.textContent === '\n') {
                            e.preventDefault();
                        }
                    }
                }
            });
            return this;
        },

        bindTab: function (index) {
            var self = this;
            this.on(this.elements[index], 'keydown', function (e) {
                if (e.which === 9) {
                    // Override tab only for pre nodes
                    var tag = getSelectionStart.call(self).tagName.toLowerCase();
                    if (tag === 'pre') {
                        e.preventDefault();
                        self.options.ownerDocument.execCommand('insertHtml', null, '    ');
                    }

                    // Tab to indent list structures!
                    if (tag === 'li') {
                        e.preventDefault();

                        // If Shift is down, outdent, otherwise indent
                        if (e.shiftKey) {
                            self.options.ownerDocument.execCommand('outdent', e);
                        } else {
                            self.options.ownerDocument.execCommand('indent', e);
                        }
                    }
                }
            });
            return this;
        },

        buttonTemplate: function (btnType) {
            var buttonLabels = this.getButtonLabels(this.options.buttonLabels),
                buttonTemplates = {
                    'bold': '<button class="medium-editor-action medium-editor-action-bold" data-action="bold" data-element="b" aria-label="bold">' + buttonLabels.bold + '</button>',
                    'italic': '<button class="medium-editor-action medium-editor-action-italic" data-action="italic" data-element="i" aria-label="italic">' + buttonLabels.italic + '</button>',
                    'underline': '<button class="medium-editor-action medium-editor-action-underline" data-action="underline" data-element="u" aria-label="underline">' + buttonLabels.underline + '</button>',
                    'strikethrough': '<button class="medium-editor-action medium-editor-action-strikethrough" data-action="strikethrough" data-element="strike" aria-label="strike through">' + buttonLabels.strikethrough +'</button>',
                    'superscript': '<button class="medium-editor-action medium-editor-action-superscript" data-action="superscript" data-element="sup" aria-label="superscript">' + buttonLabels.superscript + '</button>',
                    'subscript': '<button class="medium-editor-action medium-editor-action-subscript" data-action="subscript" data-element="sub" aria-label="subscript">' + buttonLabels.subscript + '</button>',
                    'anchor': '<button class="medium-editor-action medium-editor-action-anchor" data-action="anchor" data-element="a" aria-label="link">' + buttonLabels.anchor + '</button>',
                    'image': '<button class="medium-editor-action medium-editor-action-image" data-action="image" data-element="img" aria-label="image">' + buttonLabels.image + '</button>',
                    'header1': '<button class="medium-editor-action medium-editor-action-header1" data-action="append-' + this.options.firstHeader + '" data-element="' + this.options.firstHeader + '" aria-label="h1">' + buttonLabels.header1 + '</button>',
                    'header2': '<button class="medium-editor-action medium-editor-action-header2" data-action="append-' + this.options.secondHeader + '" data-element="' + this.options.secondHeader + ' "aria-label="h2">' + buttonLabels.header2 + '</button>',
                    'quote': '<button class="medium-editor-action medium-editor-action-quote" data-action="append-blockquote" data-element="blockquote" aria-label="blockquote">' + buttonLabels.quote + '</button>',
                    'orderedlist': '<button class="medium-editor-action medium-editor-action-orderedlist" data-action="insertorderedlist" data-element="ol" aria-label="ordered list">' + buttonLabels.orderedlist + '</button>',
                    'unorderedlist': '<button class="medium-editor-action medium-editor-action-unorderedlist" data-action="insertunorderedlist" data-element="ul" aria-label="unordered list">' + buttonLabels.unorderedlist + '</button>',
                    'pre': '<button class="medium-editor-action medium-editor-action-pre" data-action="append-pre" data-element="pre" aria-label="preformatted text">' + buttonLabels.pre + '</button>',
                    'indent': '<button class="medium-editor-action medium-editor-action-indent" data-action="indent" data-element="ul" aria-label="indent">' + buttonLabels.indent + '</button>',
                    'outdent': '<button class="medium-editor-action medium-editor-action-outdent" data-action="outdent" data-element="ul" aria-label="outdent">' + buttonLabels.outdent + '</button>',
                    'justifyCenter': '<button class="medium-editor-action medium-editor-action-justifyCenter" data-action="justifyCenter" data-element="" aria-label="center justify">' + buttonLabels.justifyCenter + '</button>',
                    'justifyFull': '<button class="medium-editor-action medium-editor-action-justifyFull" data-action="justifyFull" data-element="" aria-label="full justify">' + buttonLabels.justifyFull + '</button>',
                    'justifyLeft': '<button class="medium-editor-action medium-editor-action-justifyLeft" data-action="justifyLeft" data-element="" aria-label="left justify">' + buttonLabels.justifyLeft + '</button>',
                    'justifyRight': '<button class="medium-editor-action medium-editor-action-justifyRight" data-action="justifyRight" data-element="" aria-label="right justify">' + buttonLabels.justifyRight + '</button>'
                };
            return buttonTemplates[btnType] || false;
        },

        // TODO: break method
        getButtonLabels: function (buttonLabelType) {
            var customButtonLabels,
                attrname,
                buttonLabels = {
                    'bold': '<b>B</b>',
                    'italic': '<b><i>I</i></b>',
                    'underline': '<b><u>U</u></b>',
                    'strikethrough': '<s>A</s>',
                    'superscript': '<b>x<sup>1</sup></b>',
                    'subscript': '<b>x<sub>1</sub></b>',
                    'anchor': '<b>#</b>',
                    'image': '<b>image</b>',
                    'header1': '<b>H1</b>',
                    'header2': '<b>H2</b>',
                    'quote': '<b>&ldquo;</b>',
                    'orderedlist': '<b>1.</b>',
                    'unorderedlist': '<b>&bull;</b>',
                    'pre': '<b>0101</b>',
                    'indent': '<b>&rarr;</b>',
                    'outdent': '<b>&larr;</b>',
                    'justifyCenter': '<b>C</b>',
                    'justifyFull': '<b>J</b>',
                    'justifyLeft': '<b>L</b>',
                    'justifyRight': '<b>R</b>'
                };
            if (buttonLabelType === 'fontawesome') {
                customButtonLabels = {
                    'bold': '<i class="fa fa-bold"></i>',
                    'italic': '<i class="fa fa-italic"></i>',
                    'underline': '<i class="fa fa-underline"></i>',
                    'strikethrough': '<i class="fa fa-strikethrough"></i>',
                    'superscript': '<i class="fa fa-superscript"></i>',
                    'subscript': '<i class="fa fa-subscript"></i>',
                    'anchor': '<i class="fa fa-link"></i>',
                    'image': '<i class="fa fa-picture-o"></i>',
                    'quote': '<i class="fa fa-quote-right"></i>',
                    'orderedlist': '<i class="fa fa-list-ol"></i>',
                    'unorderedlist': '<i class="fa fa-list-ul"></i>',
                    'pre': '<i class="fa fa-code fa-lg"></i>',
                    'indent': '<i class="fa fa-indent"></i>',
                    'outdent': '<i class="fa fa-outdent"></i>',
                    'justifyCenter': '<i class="fa fa-align-center"></i>',
                    'justifyFull': '<i class="fa fa-align-justify"></i>',
                    'justifyLeft': '<i class="fa fa-align-left"></i>',
                    'justifyRight': '<i class="fa fa-align-right"></i>'
                };
            } else if (typeof buttonLabelType === 'object') {
                customButtonLabels = buttonLabelType;
            }
            if (typeof customButtonLabels === 'object') {
                for (attrname in customButtonLabels) {
                    if (customButtonLabels.hasOwnProperty(attrname)) {
                        buttonLabels[attrname] = customButtonLabels[attrname];
                    }
                }
            }
            return buttonLabels;
        },

        initToolbar: function () {
            if (this.toolbar) {
                return this;
            }
            this.toolbar = this.createToolbar();
            this.addExtensionForms();
            this.keepToolbarAlive = false;
            this.toolbarActions = this.toolbar.querySelector('.medium-editor-toolbar-actions');
            this.anchorPreview = this.createAnchorPreview();

            if (!this.options.disableAnchorForm) {
                this.anchorForm = this.toolbar.querySelector('.medium-editor-toolbar-form');
                this.anchorInput = this.anchorForm.querySelector('input.medium-editor-toolbar-input');
                this.anchorTarget = this.anchorForm.querySelector('input.medium-editor-toolbar-anchor-target');
                this.anchorButton = this.anchorForm.querySelector('input.medium-editor-toolbar-anchor-button');
            }
            return this;
        },

        createToolbar: function () {
            var toolbar = this.options.ownerDocument.createElement('div');
            toolbar.id = 'medium-editor-toolbar-' + this.id;
            toolbar.className = 'medium-editor-toolbar';

            if ( this.options.staticToolbar ) {
                toolbar.className += " static-toolbar";
            } else {
                toolbar.className += " stalker-toolbar";
            }

            toolbar.appendChild(this.toolbarButtons());
            if (!this.options.disableAnchorForm) {
                toolbar.appendChild(this.toolbarFormAnchor());
            }
            this.options.elementsContainer.appendChild(toolbar);
            return toolbar;
        },

        //TODO: actionTemplate
        toolbarButtons: function () {
            var btns = this.options.buttons,
                ul = this.options.ownerDocument.createElement('ul'),
                li,
                i,
                btn,
                ext;

            ul.id = 'medium-editor-toolbar-actions' + this.id;
            ul.className = 'medium-editor-toolbar-actions clearfix';

            for (i = 0; i < btns.length; i += 1) {
                if (this.options.extensions.hasOwnProperty(btns[i])) {
                    ext = this.options.extensions[btns[i]];
<<<<<<< HEAD
                    btn = ext.getButton !== undefined ? ext.getButton(this) : null;
=======
                    btn = ext.getButton !== undefined ? ext.getButton() : null;
                    if(ext.hasForm){
                        btn.setAttribute('data-form', 'medium-editor-toolbar-form-'+btns[i]+'-'+this.id);
                    }
>>>>>>> e2e43a53
                } else {
                    btn = this.buttonTemplate(btns[i]);
                }

                if (btn) {
                    li = this.options.ownerDocument.createElement('li');
                    if (isElement(btn)) {
                        li.appendChild(btn);
                    } else {
                        li.innerHTML = btn;
                    }
                    ul.appendChild(li);
                }
            }

            return ul;
        },

        addExtensionForms: function () {
            var extensions = this.options.extensions,
                ext,
                name,
                form,
                id;

            for (name in extensions) {
                if (extensions.hasOwnProperty(name)) {
                    ext = extensions[name];
                    if(ext.hasForm){
                       form = ext.getForm !== undefined ? ext.getForm() : null; 
                    }
                    if (form) {
                        id = 'medium-editor-toolbar-form-'+name+'-'+this.id;
                        form.className = 'medium-editor-toolbar-form';
                        form.id = id;
                        ext.getForm().id = id;
                        this.toolbar.appendChild(form);
                    }
                }
            }
        },

        toolbarFormAnchor: function () {
            var anchor = this.options.ownerDocument.createElement('div'),
                input = this.options.ownerDocument.createElement('input'),
                target_label = this.options.ownerDocument.createElement('label'),
                target = this.options.ownerDocument.createElement('input'),
                button_label = this.options.ownerDocument.createElement('label'),
                button = this.options.ownerDocument.createElement('input'),
                close = this.options.ownerDocument.createElement('a'),
                save = this.options.ownerDocument.createElement('a');

            close.setAttribute('href', '#');
            close.className = 'medium-editor-toobar-close';
            close.innerHTML = '&times;';

            save.setAttribute('href', '#');
            save.className = 'medium-editor-toobar-save';
            save.innerHTML = '&#10003;';

            input.setAttribute('type', 'text');
            input.className = 'medium-editor-toolbar-input';
            input.setAttribute('placeholder', this.options.anchorInputPlaceholder);


            target.setAttribute('type', 'checkbox');
            target.className = 'medium-editor-toolbar-anchor-target';
            target_label.innerHTML = "Open in New Window?";
            target_label.insertBefore(target, target_label.firstChild);

            button.setAttribute('type', 'checkbox');
            button.className = 'medium-editor-toolbar-anchor-button';
            button_label.innerHTML = "Button";
            button_label.insertBefore(button, button_label.firstChild);


            anchor.className = 'medium-editor-toolbar-form';
            anchor.id = 'medium-editor-toolbar-form-anchor-' + this.id;
            anchor.appendChild(input);

            anchor.appendChild(save);
            anchor.appendChild(close);

            if (this.options.anchorTarget) {
                anchor.appendChild(target_label);
            }

            if (this.options.anchorButton) {
                anchor.appendChild(button_label);
            }

            return anchor;
        },

        bindSelect: function () {
            var self = this,
                i;

            this.checkSelectionWrapper = function (e) {
                // Do not close the toolbar when bluring the editable area and clicking into the anchor form
                if (!self.options.disableAnchorForm && e && self.clickingIntoArchorForm(e)) {
                    return false;
                }

                self.checkSelection();
            };

            this.on(this.options.ownerDocument.documentElement, 'mouseup', this.checkSelectionWrapper);

            for (i = 0; i < this.elements.length; i += 1) {
                this.on(this.elements[i], 'keyup', this.checkSelectionWrapper);
                this.on(this.elements[i], 'blur', this.checkSelectionWrapper);
                this.on(this.elements[i], 'click', this.checkSelectionWrapper);
            }
            return this;
        },

        stopSelectionUpdates: function() {
            this.preventSelectionUpdates = true;
        },

        startSelectionUpdates: function() {
            this.preventSelectionUpdates = false;
        },

        checkSelection: function () {
            var newSelection,
                selectionElement;

            if (!this.preventSelectionUpdates &&
                this.keepToolbarAlive !== true &&
                !this.options.disableToolbar) {

                newSelection = this.options.contentWindow.getSelection();
                if ((!this.options.updateOnEmptySelection && newSelection.toString().trim() === '') ||
                    (this.options.allowMultiParagraphSelection === false && this.hasMultiParagraphs()) ||
                    this.selectionInContentEditableFalse()) {

                    if ( !this.options.staticToolbar ) {
                        this.hideToolbarActions();
                    } else if (this.anchorForm && this.anchorForm.style.display === 'block') {
                        this.setToolbarButtonStates();
                        this.showToolbarActions();
                    }

                } else {
                    selectionElement = this.getSelectionElement();
                    if (!selectionElement || selectionElement.getAttribute('data-disable-toolbar')) {
                        if ( !this.options.staticToolbar ) {
                            this.hideToolbarActions();
                        }
                    } else {
                        this.checkSelectionElement(newSelection, selectionElement);
                    }
                }
            }
            return this;
        },

        clickingIntoArchorForm: function (e) {
            var self = this;

            if (e.type && e.type.toLowerCase() === 'blur' && e.relatedTarget && e.relatedTarget === self.anchorInput) {
                return true;
            }

            return false;
        },

        hasMultiParagraphs: function () {
            var selectionHtml = getSelectionHtml.call(this).replace(/<[\S]+><\/[\S]+>/gim, ''),
                hasMultiParagraphs = selectionHtml.match(/<(p|h[0-6]|blockquote)>([\s\S]*?)<\/(p|h[0-6]|blockquote)>/g);

            return (hasMultiParagraphs ? hasMultiParagraphs.length : 0);
        },

        checkSelectionElement: function (newSelection, selectionElement) {
            var i,
                adjacentNode,
                offset = 0,
                newRange;
            this.selection = newSelection;
            this.selectionRange = this.selection.getRangeAt(0);

            /* 
            * In firefox, there are cases (ie doubleclick of a word) where the selectionRange start
            * will be at the very end of an element.  In other browsers, the selectionRange start
            * would instead be at the very beginning of an element that actually has content.
            * example:
            *   <span>foo</span><span>bar</span>
            * 
            * If the text 'bar' is selected, most browsers will have the selectionRange start at the beginning
            * of the 'bar' span.  However, there are cases where firefox will have the selectionRange start
            * at the end of the 'foo' span.  The contenteditable behavior will be ok, but if there are any
            * properties on the 'bar' span, they won't be reflected accurately in the toolbar
            * (ie 'Bold' button wouldn't be active)
            * 
            * So, for cases where the selectionRange start is at the end of an element/node, find the next
            * adjacent text node that actually has content in it, and move the selectionRange start there.
            */
            if (
                this.options.standardizeSelectionStart &&
                this.selectionRange.startOffset === this.selectionRange.startContainer.nodeValue.length
                ) {
                adjacentNode = findAdjacentTextNodeWithContent(this.getSelectionElement(), this.selectionRange.startContainer, this.options.ownerDocument);
                if (adjacentNode) {
                    offset = 0;
                    while(adjacentNode.nodeValue.substr(offset, 1).trim().length === 0) {
                        offset = offset + 1;
                    }
                    newRange = this.options.ownerDocument.createRange();
                    newRange.setStart(adjacentNode, offset);
                    newRange.setEnd(this.selectionRange.endContainer, this.selectionRange.endOffset);
                    this.selection.removeAllRanges();
                    this.selection.addRange(newRange);
                    this.selectionRange = newRange;
                }
            }

            for (i = 0; i < this.elements.length; i += 1) {
                if (this.elements[i] === selectionElement) {
                    this.setToolbarButtonStates()
                        .setToolbarPosition()
                        .showToolbarActions();
                    return;
                }
            }

            if ( !this.options.staticToolbar ) {
                this.hideToolbarActions();
            }
        },

        findMatchingSelectionParent: function(testElementFunction) {
            var selection = this.options.contentWindow.getSelection(), range, current;

            if (selection.rangeCount === 0) {
                return false;
            }

            range = selection.getRangeAt(0);
            current = range.commonAncestorContainer;

            do {
              if (current.nodeType === 1){
                if ( testElementFunction(current) )
                {
                    return current;
                }
                // do not traverse upwards past the nearest containing editor
                if (current.getAttribute('data-medium-element')) {
                    return false;
                }
              }

              current = current.parentNode;
            } while (current);

            return false;
        },

        getSelectionElement: function () {
            return this.findMatchingSelectionParent(function(el) {
                return el.getAttribute('data-medium-element');
            });
        },

        selectionInContentEditableFalse: function () {
            return this.findMatchingSelectionParent(function(el) {
                return (el && el.nodeName !== '#text' && el.getAttribute('contenteditable') === 'false');
            });
        },

        setToolbarPosition: function () {
            // document.documentElement for IE 9
            var scrollTop = (this.options.ownerDocument.documentElement && this.options.ownerDocument.documentElement.scrollTop) || this.options.ownerDocument.body.scrollTop,
            container = this.elements[0],
            containerRect = container.getBoundingClientRect(),
            containerTop = containerRect.top + scrollTop,
            buttonHeight = 50,
            selection = this.options.contentWindow.getSelection(),
            range,
            boundary,
            middleBoundary,
            defaultLeft = (this.options.diffLeft) - (this.toolbar.offsetWidth / 2),
            halfOffsetWidth = this.toolbar.offsetWidth / 2,
            containerCenter = (containerRect.left + (containerRect.width / 2));

            if ( selection.focusNode === null ) {
                return this;
            }

            this.showToolbar();

            if ( this.options.staticToolbar ) {

                if ( this.options.stickyToolbar ) {

                    // If it's beyond the height of the editor, position it at the bottom of the editor
                    if ( scrollTop > (containerTop + this.elements[0].offsetHeight - this.toolbar.offsetHeight)) {
                        this.toolbar.style.top = (containerTop + this.elements[0].offsetHeight) + 'px';
                    }
                    // Stick the toolbar to the top of the window
                    else if ( scrollTop > (containerTop - this.toolbar.offsetHeight) ) {
                        this.toolbar.classList.add('sticky-toolbar');
                        this.toolbar.style.top = "0px";
                    }
                    // Normal static toolbar position
                    else {
                        this.toolbar.classList.remove('sticky-toolbar');
                        this.toolbar.style.top = containerTop - this.toolbar.offsetHeight + "px";
                    }

                } else {
                    this.toolbar.style.top = containerTop - this.toolbar.offsetHeight + "px";
                }

                if (this.options.toolbarAlign) {
                    if (this.options.toolbarAlign === 'left') {
                        this.toolbar.style.left = containerRect.left + "px";
                    } else if (this.options.toolbarAlign === 'center') {
                        this.toolbar.style.left = (containerCenter - halfOffsetWidth) + "px";
                    } else {
                        this.toolbar.style.left = (containerRect.right - this.toolbar.offsetWidth) + "px";
                    }
                } else {
                    this.toolbar.style.left = (containerCenter - halfOffsetWidth) + "px";
                }
                
            } else if (!selection.isCollapsed) {
                range = selection.getRangeAt(0);
                boundary = range.getBoundingClientRect();
                middleBoundary = (boundary.left + boundary.right) / 2;

                if (boundary.top < buttonHeight) {
                    this.toolbar.classList.add('medium-toolbar-arrow-over');
                    this.toolbar.classList.remove('medium-toolbar-arrow-under');
                    this.toolbar.style.top = buttonHeight + boundary.bottom - this.options.diffTop + this.options.contentWindow.pageYOffset - this.toolbar.offsetHeight + 'px';
                } else {
                    this.toolbar.classList.add('medium-toolbar-arrow-under');
                    this.toolbar.classList.remove('medium-toolbar-arrow-over');
                    this.toolbar.style.top = boundary.top + this.options.diffTop + this.options.contentWindow.pageYOffset - this.toolbar.offsetHeight + 'px';
                }
                if (middleBoundary < halfOffsetWidth) {
                    this.toolbar.style.left = defaultLeft + halfOffsetWidth + 'px';
                } else if ((this.options.contentWindow.innerWidth - middleBoundary) < halfOffsetWidth) {
                    this.toolbar.style.left = this.options.contentWindow.innerWidth + defaultLeft - halfOffsetWidth + 'px';
                } else {
                    this.toolbar.style.left = defaultLeft + middleBoundary + 'px';
                }
            }

            this.hideAnchorPreview();

            return this;
        },

        setToolbarButtonStates: function () {
            var buttons = this.toolbarActions.querySelectorAll('button'),
                i;
            for (i = 0; i < buttons.length; i += 1) {
                buttons[i].classList.remove(this.options.activeButtonClass);
            }
            this.checkActiveButtons();
            return this;
        },

        checkActiveButtons: function () {
            var elements = Array.prototype.slice.call(this.elements),
                parentNode = this.getSelectedParentElement();
            while (parentNode.tagName !== undefined && this.parentElements.indexOf(parentNode.tagName.toLowerCase) === -1) {
                this.activateButton(parentNode.tagName.toLowerCase());
                this.callExtensions('checkState', parentNode);

                // we can abort the search upwards if we leave the contentEditable element
                if (elements.indexOf(parentNode) !== -1) {
                    break;
                }
                parentNode = parentNode.parentNode;
            }
        },

        activateButton: function (tag) {
            var el = this.toolbar.querySelector('[data-element="' + tag + '"]');
            if (el !== null && el.className.indexOf(this.options.activeButtonClass) === -1) {
                el.className += ' ' + this.options.activeButtonClass;
            }
        },

        bindButtons: function () {
            var buttons = this.toolbar.querySelectorAll('button'),
                i,
                self = this,
                triggerAction = function (e) {
                    e.preventDefault();
                    e.stopPropagation();
                    if (self.selection === undefined) {
                        self.checkSelection();
                    }
                    if (this.className.indexOf(self.options.activeButtonClass) > -1) {
                        this.classList.remove(self.options.activeButtonClass);
                    } else {
                        this.className += ' ' + self.options.activeButtonClass;
                    }
                    if (this.hasAttribute('data-action')) {
                        self.execAction(this.getAttribute('data-action'), e);
                    }
                    // Allows extension buttons to show a form
                    // TO DO: Improve this
                    if (this.hasAttribute('data-form')) {
                        self.showForm(this.getAttribute('data-form'), e);
                    }
                };
            for (i = 0; i < buttons.length; i += 1) {
                this.on(buttons[i], 'click', triggerAction);
            }
            this.setFirstAndLastItems(buttons);
            return this;
        },

        setFirstAndLastItems: function (buttons) {
            if (buttons.length > 0) {
                buttons[0].className += ' ' + this.options.firstButtonClass;
                buttons[buttons.length - 1].className += ' ' + this.options.lastButtonClass;
            }
            return this;
        },

        execAction: function (action, e) {
            if (action.indexOf('append-') > -1) {
                this.execFormatBlock(action.replace('append-', ''));
                this.setToolbarPosition();
                this.setToolbarButtonStates();
            } else if (action === 'anchor') {
                if (!this.options.disableAnchorForm) {
                    this.triggerAnchorAction(e);
                }
            } else if (action === 'image') {
                this.options.ownerDocument.execCommand('insertImage', false, this.options.contentWindow.getSelection());
            } else {
                this.options.ownerDocument.execCommand(action, false, null);
                this.setToolbarPosition();
            }
        },

        // Method to show an extension's form
        // TO DO: Improve this
        showForm: function (formId, e) {
            this.toolbarActions.style.display = 'none';
            this.saveSelection();
            var form = document.getElementById(formId);
            form.style.display = 'block';
            this.setToolbarPosition();
            this.keepToolbarAlive = true;
        },

        // Method to show an extension's form
        // TO DO: Improve this
        hideForm: function (form, e) {
            var el = document.getElementById(form.id);
            el.style.display = 'none';
            this.showToolbarActions();
            this.setToolbarPosition();
            restoreSelection.call(this, this.savedSelection);
        },

        // http://stackoverflow.com/questions/15867542/range-object-get-selection-parent-node-chrome-vs-firefox
        rangeSelectsSingleNode: function (range) {
            var startNode = range.startContainer;
            return startNode === range.endContainer &&
                startNode.hasChildNodes() &&
                range.endOffset === range.startOffset + 1;
        },

        getSelectedParentElement: function () {
            var selectedParentElement = null,
                range = this.selectionRange;
            if (this.rangeSelectsSingleNode(range)) {
                selectedParentElement = range.startContainer.childNodes[range.startOffset];
            } else if (range.startContainer.nodeType === 3) {
                selectedParentElement = range.startContainer.parentNode;
            } else {
                selectedParentElement = range.startContainer;
            }
            return selectedParentElement;
        },

        triggerAnchorAction: function () {
            var selectedParentElement = this.getSelectedParentElement();
            if (selectedParentElement.tagName &&
                    selectedParentElement.tagName.toLowerCase() === 'a') {
                this.options.ownerDocument.execCommand('unlink', false, null);
            } else if (this.anchorForm) {
                if (this.anchorForm.style.display === 'block') {
                    this.showToolbarActions();
                } else {
                    this.showAnchorForm();
                }
            }
            return this;
        },

        execFormatBlock: function (el) {
            var selectionData = this.getSelectionData(this.selection.anchorNode);
            // FF handles blockquote differently on formatBlock
            // allowing nesting, we need to use outdent
            // https://developer.mozilla.org/en-US/docs/Rich-Text_Editing_in_Mozilla
            if (el === 'blockquote' && selectionData.el &&
                selectionData.el.parentNode.tagName.toLowerCase() === 'blockquote') {
                return this.options.ownerDocument.execCommand('outdent', false, null);
            }
            if (selectionData.tagName === el) {
                el = 'p';
            }
            // When IE we need to add <> to heading elements and
            //  blockquote needs to be called as indent
            // http://stackoverflow.com/questions/10741831/execcommand-formatblock-headings-in-ie
            // http://stackoverflow.com/questions/1816223/rich-text-editor-with-blockquote-function/1821777#1821777
            if (this.isIE) {
                if (el === 'blockquote') {
                    return this.options.ownerDocument.execCommand('indent', false, el);
                }
                el = '<' + el + '>';
            }
            return this.options.ownerDocument.execCommand('formatBlock', false, el);
        },

        getSelectionData: function (el) {
            var tagName;

            if (el && el.tagName) {
                tagName = el.tagName.toLowerCase();
            }

            while (el && this.parentElements.indexOf(tagName) === -1) {
                el = el.parentNode;
                if (el && el.tagName) {
                    tagName = el.tagName.toLowerCase();
                }
            }

            return {
                el: el,
                tagName: tagName
            };
        },

        getFirstChild: function (el) {
            var firstChild = el.firstChild;
            while (firstChild !== null && firstChild.nodeType !== 1) {
                firstChild = firstChild.nextSibling;
            }
            return firstChild;
        },

        isToolbarShown: function() {
            return this.toolbar && this.toolbar.classList.contains('medium-editor-toolbar-active');
        },

        showToolbar: function() {
            if (this.toolbar && !this.isToolbarShown()) {
                this.toolbar.classList.add('medium-editor-toolbar-active');
                if (this.onShowToolbar) {
                    this.onShowToolbar();
                }
            }
        },

        hideToolbar: function() {
            if (this.isToolbarShown()) {
                this.toolbar.classList.remove('medium-editor-toolbar-active');
                if (this.onHideToolbar) {
                    this.onHideToolbar();
                }
            }
        },

        hideToolbarActions: function () {
            this.keepToolbarAlive = false;
            this.hideToolbar();
        },

        showToolbarActions: function () {
            var self = this;
            if (this.anchorForm) {
                this.anchorForm.style.display = 'none';
            }
            this.toolbarActions.style.display = 'block';
            this.keepToolbarAlive = false;
            // Using setTimeout + options.delay because:
            // We will actually be displaying the toolbar, which should be controlled by options.delay
            this.delay(function () {
                self.showToolbar();
            });
        },

        saveSelection: function() {
            this.savedSelection = saveSelection.call(this);
        },

        restoreSelection: function() {
            restoreSelection.call(this, this.savedSelection);
        },

        showAnchorForm: function (link_value) {
            if (!this.anchorForm) {
                return;
            }

            this.toolbarActions.style.display = 'none';
            this.saveSelection();
            this.anchorForm.style.display = 'block';
            this.setToolbarPosition();
            this.keepToolbarAlive = true;
            this.anchorInput.focus();
            this.anchorInput.value = link_value || '';
        },

        bindAnchorForm: function () {
            if (!this.anchorForm) {
                return this;
            }

            var linkCancel = this.anchorForm.querySelector('a.medium-editor-toobar-close'),
                linkSave = this.anchorForm.querySelector('a.medium-editor-toobar-save'),
                self = this;

            this.on(this.anchorForm, 'click', function (e) {
                e.stopPropagation();
                self.keepToolbarAlive = true;
            });

            this.on(this.anchorInput, 'keyup', function (e) {
                var button = null,
                    target;

                if (e.keyCode === 13) {
                    e.preventDefault();
                    if (self.options.anchorTarget && self.anchorTarget.checked) {
                        target = "_blank";
                    }
                    else {
                        target = "_self";
                    }

                    if (self.options.anchorButton && self.anchorButton.checked) {
                        button = self.options.anchorButtonClass;
                    }

                    self.createLink(this, target, button);
                }
                else if (e.keyCode === 27) {
                    e.preventDefault();
                    self.showToolbarActions();
                    restoreSelection.call(self, self.savedSelection);
                }
            });

            this.on(linkSave, 'click', function(e) {
                var button = null,
                    target;
                e.preventDefault();
                if ( self.options.anchorTarget && self.anchorTarget.checked) {
                    target = "_blank";
                }
                else {
                    target = "_self";
                }

                if (self.options.anchorButton && self.anchorButton.checked) {
                    button = self.options.anchorButtonClass;
                }

                self.createLink(self.anchorInput, target, button);
            }, true);

            this.on(this.anchorInput, 'click', function (e) {
                // make sure not to hide form when cliking into the input
                e.stopPropagation();
                self.keepToolbarAlive = true;
            });

            // Hide the anchor form when focusing outside of it.
            this.on(this.options.ownerDocument.body, 'click', function (e) {
                if (e.target !== self.anchorForm && !isDescendant(self.anchorForm, e.target) && !isDescendant(self.toolbarActions, e.target)) {
                    self.keepToolbarAlive = false;
                    self.checkSelection();
                }
            }, true);
            this.on(this.options.ownerDocument.body, 'focus', function (e) {
                if (e.target !== self.anchorForm && !isDescendant(self.anchorForm, e.target) && !isDescendant(self.toolbarActions, e.target)) {
                    self.keepToolbarAlive = false;
                    self.checkSelection();
                }
            }, true);

            this.on(linkCancel, 'click', function (e) {
                e.preventDefault();
                self.showToolbarActions();
                restoreSelection.call(self, self.savedSelection);
            });
            return this;
        },

        hideAnchorPreview: function () {
            this.anchorPreview.classList.remove('medium-editor-anchor-preview-active');
        },

        // TODO: break method
        showAnchorPreview: function (anchorEl) {
            if (this.anchorPreview.classList.contains('medium-editor-anchor-preview-active')
                || anchorEl.getAttribute('data-disable-preview')) {
                return true;
            }

            var self = this,
                buttonHeight = 40,
                boundary = anchorEl.getBoundingClientRect(),
                middleBoundary = (boundary.left + boundary.right) / 2,
                halfOffsetWidth,
                defaultLeft;

            self.anchorPreview.querySelector('i').textContent = anchorEl.href;
            halfOffsetWidth = self.anchorPreview.offsetWidth / 2;
            defaultLeft = self.options.diffLeft - halfOffsetWidth;

            self.observeAnchorPreview(anchorEl);

            self.anchorPreview.classList.add('medium-toolbar-arrow-over');
            self.anchorPreview.classList.remove('medium-toolbar-arrow-under');
            self.anchorPreview.style.top = Math.round(buttonHeight + boundary.bottom - self.options.diffTop + this.options.contentWindow.pageYOffset - self.anchorPreview.offsetHeight) + 'px';
            if (middleBoundary < halfOffsetWidth) {
                self.anchorPreview.style.left = defaultLeft + halfOffsetWidth + 'px';
            } else if ((this.options.contentWindow.innerWidth - middleBoundary) < halfOffsetWidth) {
                self.anchorPreview.style.left = this.options.contentWindow.innerWidth + defaultLeft - halfOffsetWidth + 'px';
            } else {
                self.anchorPreview.style.left = defaultLeft + middleBoundary + 'px';
            }

            if (this.anchorPreview && !this.anchorPreview.classList.contains('medium-editor-anchor-preview-active')) {
                this.anchorPreview.classList.add('medium-editor-anchor-preview-active');
            }

            return this;
        },

        // TODO: break method
        observeAnchorPreview: function (anchorEl) {
            var self = this,
                lastOver = (new Date()).getTime(),
                over = true,
                stamp = function () {
                    lastOver = (new Date()).getTime();
                    over = true;
                },
                unstamp = function (e) {
                    if (!e.relatedTarget || !/anchor-preview/.test(e.relatedTarget.className)) {
                        over = false;
                    }
                },
                interval_timer = setInterval(function () {
                    if (over) {
                        return true;
                    }
                    var durr = (new Date()).getTime() - lastOver;
                    if (durr > self.options.anchorPreviewHideDelay) {
                        // hide the preview 1/2 second after mouse leaves the link
                        self.hideAnchorPreview();

                        // cleanup
                        clearInterval(interval_timer);
                        self.off(self.anchorPreview, 'mouseover', stamp);
                        self.off(self.anchorPreview, 'mouseout', unstamp);
                        self.off(anchorEl, 'mouseover', stamp);
                        self.off(anchorEl, 'mouseout', unstamp);

                    }
                }, 200);

            this.on(self.anchorPreview, 'mouseover', stamp);
            this.on(self.anchorPreview, 'mouseout', unstamp);
            this.on(anchorEl, 'mouseover', stamp);
            this.on(anchorEl, 'mouseout', unstamp);
        },

        createAnchorPreview: function () {
            var self = this,
                anchorPreview = this.options.ownerDocument.createElement('div');

            anchorPreview.id = 'medium-editor-anchor-preview-' + this.id;
            anchorPreview.className = 'medium-editor-anchor-preview';
            anchorPreview.innerHTML = this.anchorPreviewTemplate();
            this.options.elementsContainer.appendChild(anchorPreview);

            this.on(anchorPreview, 'click', function () {
                self.anchorPreviewClickHandler();
            });

            return anchorPreview;
        },

        anchorPreviewTemplate: function () {
            return '<div class="medium-editor-toolbar-anchor-preview" id="medium-editor-toolbar-anchor-preview">' +
                '    <i class="medium-editor-toolbar-anchor-preview-inner"></i>' +
                '</div>';
        },

        anchorPreviewClickHandler: function (e) {
            if (!this.options.disableAnchorForm && this.activeAnchor) {

                var self = this,
                    range = this.options.ownerDocument.createRange(),
                    sel = this.options.contentWindow.getSelection();

                range.selectNodeContents(self.activeAnchor);
                sel.removeAllRanges();
                sel.addRange(range);
                // Using setTimeout + options.delay because:
                // We may actually be displaying the anchor preview, which should be controlled by options.delay
                this.delay(function () {
                    if (self.activeAnchor) {
                        self.showAnchorForm(self.activeAnchor.href);
                    }
                    self.keepToolbarAlive = false;
                });

            }

            this.hideAnchorPreview();
        },

        editorAnchorObserver: function (e) {
            var self = this,
                overAnchor = true,
                leaveAnchor = function () {
                    // mark the anchor as no longer hovered, and stop listening
                    overAnchor = false;
                    self.off(self.activeAnchor, 'mouseout', leaveAnchor);
                };

            if (e.target && e.target.tagName.toLowerCase() === 'a') {

                // Detect empty href attributes
                // The browser will make href="" or href="#top"
                // into absolute urls when accessed as e.targed.href, so check the html
                if (!/href=["']\S+["']/.test(e.target.outerHTML) || /href=["']#\S+["']/.test(e.target.outerHTML)) {
                    return true;
                }

                // only show when hovering on anchors
                if (this.isToolbarShown()) {
                    // only show when toolbar is not present
                    return true;
                }
                this.activeAnchor = e.target;
                this.on(this.activeAnchor, 'mouseout', leaveAnchor);
                // Using setTimeout + options.delay because:
                // - We're going to show the anchor preview according to the configured delay
                //   if the mouse has not left the anchor tag in that time
                this.delay(function () {
                    if (overAnchor) {
                        self.showAnchorPreview(e.target);
                    }
                });
            }
        },

        bindAnchorPreview: function (index) {
            var i, self = this;
            this.editorAnchorObserverWrapper = function (e) {
                self.editorAnchorObserver(e);
            };
            for (i = 0; i < this.elements.length; i += 1) {
                this.on(this.elements[i], 'mouseover', this.editorAnchorObserverWrapper);
            }
            return this;
        },

        checkLinkFormat: function (value) {
            var re = /^(https?|ftps?|rtmpt?):\/\/|mailto:/;
            return (re.test(value) ? '' : 'http://') + value;
        },

        setTargetBlank: function (el) {
            var i;
            el = el || getSelectionStart.call(this);
            if (el.tagName.toLowerCase() === 'a') {
                el.target = '_blank';
            } else {
                el = el.getElementsByTagName('a');

                for (i = 0; i < el.length; i += 1) {
                    el[i].target = '_blank';
                }
            }
        },

        setButtonClass: function (buttonClass) {
            var el = getSelectionStart.call(this),
                classes = buttonClass.split(' '),
                i, j;
            if (el.tagName.toLowerCase() === 'a') {
                for (j = 0; j < classes.length; j += 1) {
                    el.classList.add(classes[j]);
                }
            } else {
                el = el.getElementsByTagName('a');
                for (i = 0; i < el.length; i += 1) {
                    for (j = 0; j < classes.length; j += 1) {
                        el[i].classList.add(classes[j]);
                    }
                }
            }
        },

        createLink: function (input, target, buttonClass) {
            var i, event;

            if (input.value.trim().length === 0) {
                this.hideToolbarActions();
                return;
            }

            restoreSelection.call(this, this.savedSelection);

            if (this.options.checkLinkFormat) {
                input.value = this.checkLinkFormat(input.value);
            }

            this.options.ownerDocument.execCommand('createLink', false, input.value);

            if (this.options.targetBlank || target === "_blank") {
                this.setTargetBlank();
            }

            if (buttonClass) {
                this.setButtonClass(buttonClass);
            }

            if (this.options.targetBlank || target === "_blank" || buttonClass) {
                event = this.options.ownerDocument.createEvent("HTMLEvents");
                event.initEvent("input", true, true, this.options.contentWindow);
                for (i = 0; i < this.elements.length; i += 1) {
                    this.elements[i].dispatchEvent(event);
                }
            }

            this.checkSelection();
            this.showToolbarActions();
            input.value = '';
        },

        positionToolbarIfShown: function() {
            if (this.isToolbarShown()) {
                this.setToolbarPosition();
            }
        },

        bindWindowActions: function () {
            var self = this;

            // Add a scroll event for sticky toolbar
            if ( this.options.staticToolbar && this.options.stickyToolbar ) {
                // On scroll, re-position the toolbar
                this.on(this.options.contentWindow, 'scroll', function() {
                    self.positionToolbarIfShown();
                }, true);
            }

            this.on(this.options.contentWindow, 'resize', function() {
                self.handleResize();
            });
            return this;
        },

        activate: function () {
            if (this.isActive) {
                return;
            }

            this.setup();
        },

        // TODO: break method
        deactivate: function () {
            var i;
            if (!this.isActive) {
                return;
            }
            this.isActive = false;

            if (this.toolbar !== undefined) {
                this.options.elementsContainer.removeChild(this.anchorPreview);
                this.options.elementsContainer.removeChild(this.toolbar);
                delete this.toolbar;
                delete this.anchorPreview;
            }

            for (i = 0; i < this.elements.length; i += 1) {
                this.elements[i].removeAttribute('contentEditable');
                this.elements[i].removeAttribute('data-medium-element');
            }

            this.removeAllEvents();
        },

        htmlEntities: function (str) {
            // converts special characters (like <) into their escaped/encoded values (like &lt;).
            // This allows you to show to display the string without the browser reading it as HTML.
            return String(str).replace(/&/g, '&amp;').replace(/</g, '&lt;').replace(/>/g, '&gt;').replace(/"/g, '&quot;');
        },

        bindPaste: function () {
            var i, self = this;
            this.pasteWrapper = function (e) {
                var paragraphs,
                    html = '',
                    p,
                    dataFormatHTML = 'text/html',
                    dataFormatPlain = 'text/plain';

                this.classList.remove('medium-editor-placeholder');
                if (!self.options.forcePlainText && !self.options.cleanPastedHTML) {
                    return this;
                }

                if (self.options.contentWindow.clipboardData && e.clipboardData === undefined) {
                    e.clipboardData = self.options.contentWindow.clipboardData;
                    // If window.clipboardData exists, but e.clipboardData doesn't exist,
                    // we're probably in IE. IE only has two possibilities for clipboard
                    // data format: 'Text' and 'URL'.
                    //
                    // Of the two, we want 'Text':
                    dataFormatHTML = 'Text';
                    dataFormatPlain = 'Text';
                }

                if (e.clipboardData && e.clipboardData.getData && !e.defaultPrevented) {
                    e.preventDefault();

                    if (self.options.cleanPastedHTML && e.clipboardData.getData(dataFormatHTML)) {
                        return self.cleanPaste(e.clipboardData.getData(dataFormatHTML));
                    }
                    if (!(self.options.disableReturn || this.getAttribute('data-disable-return'))) {
                        paragraphs = e.clipboardData.getData(dataFormatPlain).split(/[\r\n]/g);
                        for (p = 0; p < paragraphs.length; p += 1) {
                            if (paragraphs[p] !== '') {
                                if (navigator.userAgent.match(/firefox/i) && p === 0) {
                                    html += self.htmlEntities(paragraphs[p]);
                                } else {
                                    html += '<p>' + self.htmlEntities(paragraphs[p]) + '</p>';
                                }
                            }
                        }
                        insertHTMLCommand(self.options.ownerDocument, html);
                    } else {
                        html = self.htmlEntities(e.clipboardData.getData(dataFormatPlain));
                        insertHTMLCommand(self.options.ownerDocument, html);
                    }
                }
            };
            for (i = 0; i < this.elements.length; i += 1) {
                this.on(this.elements[i], 'paste', this.pasteWrapper);
            }
            return this;
        },

        setPlaceholders: function () {
            if (!this.options.disablePlaceholders && this.elements && this.elements.length) {
                this.elements.forEach(function(el) {
                    this.activatePlaceholder(el);
                    this.on(el, 'blur', this.placeholderWrapper.bind(this));
                    this.on(el, 'keypress', this.placeholderWrapper.bind(this));
                }.bind(this));
            }

            return this;
        },

        cleanPaste: function (text) {

            /*jslint regexp: true*/
            /*
                jslint does not allow character negation, because the negation
                will not match any unicode characters. In the regexes in this
                block, negation is used specifically to match the end of an html
                tag, and in fact unicode characters *should* be allowed.
            */
            var i, elList, workEl,
                el = this.getSelectionElement(),
                multiline = /<p|<br|<div/.test(text),
                replacements = [

                    // replace two bogus tags that begin pastes from google docs
                    [new RegExp(/<[^>]*docs-internal-guid[^>]*>/gi), ""],
                    [new RegExp(/<\/b>(<br[^>]*>)?$/gi), ""],

                     // un-html spaces and newlines inserted by OS X
                    [new RegExp(/<span class="Apple-converted-space">\s+<\/span>/g), ' '],
                    [new RegExp(/<br class="Apple-interchange-newline">/g), '<br>'],

                    // replace google docs italics+bold with a span to be replaced once the html is inserted
                    [new RegExp(/<span[^>]*(font-style:italic;font-weight:bold|font-weight:bold;font-style:italic)[^>]*>/gi), '<span class="replace-with italic bold">'],

                    // replace google docs italics with a span to be replaced once the html is inserted
                    [new RegExp(/<span[^>]*font-style:italic[^>]*>/gi), '<span class="replace-with italic">'],

                    //[replace google docs bolds with a span to be replaced once the html is inserted
                    [new RegExp(/<span[^>]*font-weight:bold[^>]*>/gi), '<span class="replace-with bold">'],

                     // replace manually entered b/i/a tags with real ones
                    [new RegExp(/&lt;(\/?)(i|b|a)&gt;/gi), '<$1$2>'],

                     // replace manually a tags with real ones, converting smart-quotes from google docs
                    [new RegExp(/&lt;a\s+href=(&quot;|&rdquo;|&ldquo;|“|”)([^&]+)(&quot;|&rdquo;|&ldquo;|“|”)&gt;/gi), '<a href="$2">']

                ];
            /*jslint regexp: false*/

            for (i = 0; i < replacements.length; i += 1) {
                text = text.replace(replacements[i][0], replacements[i][1]);
            }

            if (multiline) {

                // double br's aren't converted to p tags, but we want paragraphs.
                elList = text.split('<br><br>');

                this.pasteHTML('<p>' + elList.join('</p><p>') + '</p>');
                this.options.ownerDocument.execCommand('insertText', false, "\n");

                // block element cleanup
                elList = el.querySelectorAll('a,p,div,br');
                for (i = 0; i < elList.length; i += 1) {

                    workEl = elList[i];

                    switch (workEl.tagName.toLowerCase()) {
                    case 'a':
                        if (this.options.targetBlank){
                          this.setTargetBlank(workEl);
                        }
                        break;
                    case 'p':
                    case 'div':
                        this.filterCommonBlocks(workEl);
                        break;
                    case 'br':
                        this.filterLineBreak(workEl);
                        break;
                    }

                }


            } else {

                this.pasteHTML(text);

            }

        },

        pasteHTML: function (html) {
            var elList, workEl, i, fragmentBody, pasteBlock = this.options.ownerDocument.createDocumentFragment();

            pasteBlock.appendChild(this.options.ownerDocument.createElement('body'));

            fragmentBody = pasteBlock.querySelector('body');
            fragmentBody.innerHTML = html;

            this.cleanupSpans(fragmentBody);

            elList = fragmentBody.querySelectorAll('*');
            for (i = 0; i < elList.length; i += 1) {

                workEl = elList[i];

                // delete ugly attributes
                workEl.removeAttribute('class');
                workEl.removeAttribute('style');
                workEl.removeAttribute('dir');

                if (workEl.tagName.toLowerCase() === 'meta') {
                    workEl.parentNode.removeChild(workEl);
                }

            }
            this.options.ownerDocument.execCommand('insertHTML', false, fragmentBody.innerHTML.replace(/&nbsp;/g, ' '));
        },
        isCommonBlock: function (el) {
            return (el && (el.tagName.toLowerCase() === 'p' || el.tagName.toLowerCase() === 'div'));
        },
        filterCommonBlocks: function (el) {
            if (/^\s*$/.test(el.textContent)) {
                el.parentNode.removeChild(el);
            }
        },
        filterLineBreak: function (el) {
            if (this.isCommonBlock(el.previousElementSibling)) {

                // remove stray br's following common block elements
                el.parentNode.removeChild(el);

            } else if (this.isCommonBlock(el.parentNode) && (el.parentNode.firstChild === el || el.parentNode.lastChild === el)) {

                // remove br's just inside open or close tags of a div/p
                el.parentNode.removeChild(el);

            } else if (el.parentNode.childElementCount === 1) {

                // and br's that are the only child of a div/p
                this.removeWithParent(el);

            }

        },

        // remove an element, including its parent, if it is the only element within its parent
        removeWithParent: function (el) {
            if (el && el.parentNode) {
                if (el.parentNode.parentNode && el.parentNode.childElementCount === 1) {
                    el.parentNode.parentNode.removeChild(el.parentNode);
                } else {
                    el.parentNode.removeChild(el.parentNode);
                }
            }
        },

        cleanupSpans: function (container_el) {

            var i,
                el,
                new_el,
                spans = container_el.querySelectorAll('.replace-with');

            for (i = 0; i < spans.length; i += 1) {

                el = spans[i];
                new_el = this.options.ownerDocument.createElement(el.classList.contains('bold') ? 'b' : 'i');

                if (el.classList.contains('bold') && el.classList.contains('italic')) {

                    // add an i tag as well if this has both italics and bold
                    new_el.innerHTML = '<i>' + el.innerHTML + '</i>';

                } else {

                    new_el.innerHTML = el.innerHTML;

                }
                el.parentNode.replaceChild(new_el, el);

            }

            spans = container_el.querySelectorAll('span');
            for (i = 0; i < spans.length; i += 1) {

                el = spans[i];

                // remove empty spans, replace others with their contents
                if (/^\s*$/.test()) {
                    el.parentNode.removeChild(el);
                } else {
                    el.parentNode.replaceChild(this.options.ownerDocument.createTextNode(el.textContent), el);
                }

            }

        }

    };

}(window, document));<|MERGE_RESOLUTION|>--- conflicted
+++ resolved
@@ -381,35 +381,13 @@
             // Init toolbar
             if (addToolbar) {
                 this.passInstance()
-                    .initExtensions()
+                    .callExtensions('init')
                     .initToolbar()
                     .bindButtons()
                     .bindAnchorForm()
                     .bindAnchorPreview();
             }
             return this;
-        },
-
-        /**
-         * Calls an init() function on all registered extensions
-         * Checks whether init() exists before calling
-         *
-         */
-        initExtensions: function () {
-            var self = this,
-                ext,
-                name;
-
-            for (name in self.options.extensions) {
-                if (self.options.extensions.hasOwnProperty(name)) {
-                    ext = self.options.extensions[name];
-                    if (ext.init !== undefined) { 
-                        ext.init();
-                    }
-                }
-            }
-
-            return self;
         },
 
         setElementSelection: function (selector) {
@@ -550,6 +528,7 @@
                     }
                 }
             }
+            return this;
         },
 
         /**
@@ -817,14 +796,10 @@
             for (i = 0; i < btns.length; i += 1) {
                 if (this.options.extensions.hasOwnProperty(btns[i])) {
                     ext = this.options.extensions[btns[i]];
-<<<<<<< HEAD
                     btn = ext.getButton !== undefined ? ext.getButton(this) : null;
-=======
-                    btn = ext.getButton !== undefined ? ext.getButton() : null;
-                    if(ext.hasForm){
-                        btn.setAttribute('data-form', 'medium-editor-toolbar-form-'+btns[i]+'-'+this.id);
-                    }
->>>>>>> e2e43a53
+                    if (ext.hasForm) {
+                        btn.setAttribute('data-form', 'medium-editor-toolbar-form-' + btns[i] + '-' + this.id);
+                    }
                 } else {
                     btn = this.buttonTemplate(btns[i]);
                 }

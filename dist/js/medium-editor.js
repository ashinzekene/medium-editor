var mediumEditorUtil;

(function (window, document) {
    'use strict';

    mediumEditorUtil = {

        // http://stackoverflow.com/questions/17907445/how-to-detect-ie11#comment30165888_17907562
        // by rg89
        isIE: ((navigator.appName === 'Microsoft Internet Explorer') || ((navigator.appName === 'Netscape') && (new RegExp('Trident/.*rv:([0-9]{1,}[.0-9]{0,})').exec(navigator.userAgent) !== null))),

        // https://github.com/jashkenas/underscore
        keyCode: {
            BACKSPACE: 8,
            TAB: 9,
            ENTER: 13,
            ESCAPE: 27,
            SPACE: 32,
            DELETE: 46
        },

        parentElements: ['p', 'h1', 'h2', 'h3', 'h4', 'h5', 'h6', 'blockquote', 'pre'],

        extend: function extend(b, a) {
            var prop;
            if (b === undefined) {
                return a;
            }
            for (prop in a) {
                if (a.hasOwnProperty(prop) && b.hasOwnProperty(prop) === false) {
                    b[prop] = a[prop];
                }
            }
            return b;
        },

        // Find the next node in the DOM tree that represents any text that is being
        // displayed directly next to the targetNode (passed as an argument)
        // Text that appears directly next to the current node can be:
        //  - A sibling text node
        //  - A descendant of a sibling element
        //  - A sibling text node of an ancestor
        //  - A descendant of a sibling element of an ancestor
        findAdjacentTextNodeWithContent: function findAdjacentTextNodeWithContent(rootNode, targetNode, ownerDocument) {
            var pastTarget = false,
                nextNode,
                nodeIterator = ownerDocument.createNodeIterator(rootNode, NodeFilter.SHOW_TEXT, null, false);

            // Use a native NodeIterator to iterate over all the text nodes that are descendants
            // of the rootNode.  Once past the targetNode, choose the first non-empty text node
            nextNode = nodeIterator.nextNode();
            while (nextNode) {
                if (nextNode === targetNode) {
                    pastTarget = true;
                } else if (pastTarget) {
                    if (nextNode.nodeType === 3 && nextNode.nodeValue && nextNode.nodeValue.trim().length > 0) {
                        break;
                    }
                }
                nextNode = nodeIterator.nextNode();
            }

            return nextNode;
        },

        isDescendant: function isDescendant(parent, child) {
            var node = child.parentNode;
            while (node !== null) {
                if (node === parent) {
                    return true;
                }
                node = node.parentNode;
            }
            return false;
        },

        // https://github.com/jashkenas/underscore
        isElement: function isElement(obj) {
            return !!(obj && obj.nodeType === 1);
        },

        now: function now() {
            return Date.now || new Date().getTime();
        },

        // https://github.com/jashkenas/underscore
        throttle: function throttle(func, wait) {
            var THROTTLE_INTERVAL = 50,
                context,
                args,
                result,
                timeout = null,
                previous = 0,
                later;

            if (!wait && wait !== 0) {
                wait = THROTTLE_INTERVAL;
            }

            later = function () {
                previous = mediumEditorUtil.now();
                timeout = null;
                result = func.apply(context, args);
                if (!timeout) {
                    context = args = null;
                }
            };

            return function () {
                var currNow = mediumEditorUtil.now(),
                    remaining = wait - (currNow - previous);
                context = this;
                args = arguments;
                if (remaining <= 0 || remaining > wait) {
                    clearTimeout(timeout);
                    timeout = null;
                    previous = currNow;
                    result = func.apply(context, args);
                    if (!timeout) {
                        context = args = null;
                    }
                } else if (!timeout) {
                    timeout = setTimeout(later, remaining);
                }
                return result;
            };
        },

        traverseUp: function (current, testElementFunction) {

            do {
                if (current.nodeType === 1) {
                    if (testElementFunction(current)) {
                        return current;
                    }
                    // do not traverse upwards past the nearest containing editor
                    if (current.getAttribute('data-medium-element')) {
                        return false;
                    }
                }

                current = current.parentNode;
            } while (current);

            return false;

        },

        htmlEntities: function (str) {
            // converts special characters (like <) into their escaped/encoded values (like &lt;).
            // This allows you to show to display the string without the browser reading it as HTML.
            return String(str).replace(/&/g, '&amp;').replace(/</g, '&lt;').replace(/>/g, '&gt;').replace(/"/g, '&quot;');
        },

        // http://stackoverflow.com/questions/6690752/insert-html-at-caret-in-a-contenteditable-div
        insertHTMLCommand: function (doc, html) {
            var selection, range, el, fragment, node, lastNode;

            if (doc.queryCommandSupported('insertHTML')) {
                try {
                    return doc.execCommand('insertHTML', false, html);
                } catch (ignore) {}
            }

            selection = window.getSelection();
            if (selection.getRangeAt && selection.rangeCount) {
                range = selection.getRangeAt(0);
                range.deleteContents();

                el = doc.createElement("div");
                el.innerHTML = html;
                fragment = doc.createDocumentFragment();
                while (el.firstChild) {
                    node = el.firstChild;
                    lastNode = fragment.appendChild(node);
                }
                range.insertNode(fragment);

                // Preserve the selection:
                if (lastNode) {
                    range = range.cloneRange();
                    range.setStartAfter(lastNode);
                    range.collapse(true);
                    selection.removeAllRanges();
                    selection.addRange(range);
                }
            }
        },

        // TODO: not sure if this should be here
        setTargetBlank: function (el) {
            var i;
            if (el.tagName.toLowerCase() === 'a') {
                el.target = '_blank';
            } else {
                el = el.getElementsByTagName('a');

                for (i = 0; i < el.length; i += 1) {
                    el[i].target = '_blank';
                }
            }
        },

        isListItemChild: function (node) {
            var parentNode = node.parentNode,
                tagName = parentNode.tagName.toLowerCase();
            while (this.parentElements.indexOf(tagName) === -1 && tagName !== 'div') {
                if (tagName === 'li') {
                    return true;
                }
                parentNode = parentNode.parentNode;
                if (parentNode && parentNode.tagName) {
                    tagName = parentNode.tagName.toLowerCase();
                } else {
                    return false;
                }
            }
            return false;
        }
    };
}(window, document));

var meSelection;

(function (window, document) {
    'use strict';

<<<<<<< HEAD
    meSelection = {
        // http://stackoverflow.com/questions/1197401/how-can-i-get-the-element-the-caret-is-in-with-javascript-when-using-contentedi
        // by You
        getSelectionStart: function (ownerDocument) {
            var node = ownerDocument.getSelection().anchorNode,
                startNode = (node && node.nodeType === 3 ? node.parentNode : node);
            return startNode;
        },

        findMatchingSelectionParent: function (testElementFunction, contentWindow) {
            var selection = contentWindow.getSelection(), range, current;

            if (selection.rangeCount === 0) {
                return false;
            }

            range = selection.getRangeAt(0);
            current = range.commonAncestorContainer;

            return mediumEditorUtil.traverseUp(current, testElementFunction);
        },

        getSelectionElement: function (contentWindow) {
            return this.findMatchingSelectionParent(function (el) {
                return el.getAttribute('data-medium-element');
            }, contentWindow);
        },

        selectionInContentEditableFalse: function (contentWindow) {
            return this.findMatchingSelectionParent(function (el) {
                return (el && el.nodeName !== '#text' && el.getAttribute('contenteditable') === 'false');
            }, contentWindow);
        },

        // http://stackoverflow.com/questions/5605401/insert-link-in-contenteditable-element
        // by Tim Down
        saveSelection: function saveSelection() {
            var i,
                len,
                ranges,
                sel = this.options.contentWindow.getSelection();
            if (sel.getRangeAt && sel.rangeCount) {
                ranges = [];
                for (i = 0, len = sel.rangeCount; i < len; i += 1) {
                    ranges.push(sel.getRangeAt(i));
                }
                return ranges;
            }
            return null;
        },

        restoreSelection: function restoreSelection(savedSel) {
            var i,
                len,
                sel = this.options.contentWindow.getSelection();
            if (savedSel) {
                sel.removeAllRanges();
                for (i = 0, len = savedSel.length; i < len; i += 1) {
                    sel.addRange(savedSel[i]);
                }
            }
        },

        // http://stackoverflow.com/questions/4176923/html-of-selected-text
        // by Tim Down
        getSelectionHtml: function getSelectionHtml() {
            var i,
                html = '',
                sel,
                len,
                container;
            if (this.options.contentWindow.getSelection !== undefined) {
                sel = this.options.contentWindow.getSelection();
                if (sel.rangeCount) {
                    container = this.options.ownerDocument.createElement('div');
                    for (i = 0, len = sel.rangeCount; i < len; i += 1) {
                        container.appendChild(sel.getRangeAt(i).cloneContents());
                    }
                    html = container.innerHTML;
                }
            } else if (this.options.ownerDocument.selection !== undefined) {
                if (this.options.ownerDocument.selection.type === 'Text') {
                    html = this.options.ownerDocument.selection.createRange().htmlText;
                }
            }
            return html;
        },

        /**
         *  Find the caret position within an element irrespective of any inline tags it may contain.
         *
         *  @param {DOMElement} An element containing the cursor to find offsets relative to.
         *  @param {Range} A Range representing cursor position. Will window.getSelection if none is passed.
         *  @return {Object} 'left' and 'right' attributes contain offsets from begining and end of Element
         */
        getCaretOffsets: function getCaretOffsets(element, range) {
            var preCaretRange, postCaretRange;

            if (!range) {
                range = window.getSelection().getRangeAt(0);
            }

            preCaretRange = range.cloneRange();
            postCaretRange = range.cloneRange();

            preCaretRange.selectNodeContents(element);
            preCaretRange.setEnd(range.endContainer, range.endOffset);

            postCaretRange.selectNodeContents(element);
            postCaretRange.setStart(range.endContainer, range.endOffset);

            return {
                left: preCaretRange.toString().length,
                right: postCaretRange.toString().length
            };
        },

        // http://stackoverflow.com/questions/15867542/range-object-get-selection-parent-node-chrome-vs-firefox
        rangeSelectsSingleNode: function (range) {
            var startNode = range.startContainer;
            return startNode === range.endContainer &&
                startNode.hasChildNodes() &&
                range.endOffset === range.startOffset + 1;
        },

        getSelectedParentElement: function (range) {
            var selectedParentElement = null;
            if (this.rangeSelectsSingleNode(range) && range.startContainer.childNodes[range.startOffset].nodeType !== 3) {
                selectedParentElement = range.startContainer.childNodes[range.startOffset];
            } else if (range.startContainer.nodeType === 3) {
                selectedParentElement = range.startContainer.parentNode;
            } else {
                selectedParentElement = range.startContainer;
            }
            return selectedParentElement;
        },

        getSelectionData: function (el) {
            var tagName;

            if (el && el.tagName) {
                tagName = el.tagName.toLowerCase();
            }

            while (el && mediumEditorUtil.parentElements.indexOf(tagName) === -1) {
                el = el.parentNode;
                if (el && el.tagName) {
                    tagName = el.tagName.toLowerCase();
                }
            }

            return {
                el: el,
                tagName: tagName
            };
        }
    };
}(document, window));

var DefaultButton,
    ButtonsData;

(function (window, document) {
    'use strict';

    ButtonsData = {
        'bold': {
            name: 'bold',
            action: 'bold',
            aria: 'bold',
            tagNames: ['b', 'strong'],
            contentDefault: '<b>B</b>',
            contentFA: '<i class="fa fa-bold"></i>'
        },
        'italic': {
            name: 'italic',
            action: 'italic',
            aria: 'italic',
            tagNames: ['i', 'em'],
            style: {
                prop: 'font-style',
                value: 'italic'
=======
    var now,
        keyCode,
        DefaultButton,
        ButtonsData = {
            'bold': {
                name: 'bold',
                action: 'bold',
                aria: 'bold',
                tagNames: ['b', 'strong'],
                contentDefault: '<b>B</b>',
                contentFA: '<i class="fa fa-bold"></i>'
            },
            'italic': {
                name: 'italic',
                action: 'italic',
                aria: 'italic',
                tagNames: ['i', 'em'],
                style: {
                    prop: 'font-style',
                    value: 'italic'
                },
                contentDefault: '<b><i>I</i></b>',
                contentFA: '<i class="fa fa-italic"></i>'
            },
            'underline': {
                name: 'underline',
                action: 'underline',
                aria: 'underline',
                tagNames: ['u'],
                contentDefault: '<b><u>U</u></b>',
                contentFA: '<i class="fa fa-underline"></i>'
            },
            'strikethrough': {
                name: 'strikethrough',
                action: 'strikethrough',
                aria: 'strike through',
                tagNames: ['strike'],
                contentDefault: '<s>A</s>',
                contentFA: '<i class="fa fa-strikethrough"></i>'
            },
            'superscript': {
                name: 'superscript',
                action: 'superscript',
                aria: 'superscript',
                tagNames: ['sup'],
                contentDefault: '<b>x<sup>1</sup></b>',
                contentFA: '<i class="fa fa-superscript"></i>'
            },
            'subscript': {
                name: 'subscript',
                action: 'subscript',
                aria: 'subscript',
                tagNames: ['sub'],
                contentDefault: '<b>x<sub>1</sub></b>',
                contentFA: '<i class="fa fa-subscript"></i>'
            },
            'anchor': {
                name: 'anchor',
                action: 'anchor',
                aria: 'link',
                tagNames: ['a'],
                contentDefault: '<b>#</b>',
                contentFA: '<i class="fa fa-link"></i>'
            },
            'image': {
                name: 'image',
                action: 'image',
                aria: 'image',
                tagNames: ['img'],
                contentDefault: '<b>image</b>',
                contentFA: '<i class="fa fa-picture-o"></i>'
            },
            'quote': {
                name: 'quote',
                action: 'append-blockquote',
                aria: 'blockquote',
                tagNames: ['blockquote'],
                contentDefault: '<b>&ldquo;</b>',
                contentFA: '<i class="fa fa-quote-right"></i>'
>>>>>>> f3d24c0b
            },
            contentDefault: '<b><i>I</i></b>',
            contentFA: '<i class="fa fa-italic"></i>'
        },
        'underline': {
            name: 'underline',
            action: 'underline',
            aria: 'underline',
            tagNames: ['u'],
            style: {
                prop: 'text-decoration',
                value: 'underline'
            },
            contentDefault: '<b><u>U</u></b>',
            contentFA: '<i class="fa fa-underline"></i>'
        },
        'strikethrough': {
            name: 'strikethrough',
            action: 'strikethrough',
            aria: 'strike through',
            tagNames: ['strike'],
            style: {
                prop: 'text-decoration',
                value: 'line-through'
            },
            contentDefault: '<s>A</s>',
            contentFA: '<i class="fa fa-strikethrough"></i>'
        },
        'superscript': {
            name: 'superscript',
            action: 'superscript',
            aria: 'superscript',
            tagNames: ['sup'],
            contentDefault: '<b>x<sup>1</sup></b>',
            contentFA: '<i class="fa fa-superscript"></i>'
        },
        'subscript': {
            name: 'subscript',
            action: 'subscript',
            aria: 'subscript',
            tagNames: ['sub'],
            contentDefault: '<b>x<sub>1</sub></b>',
            contentFA: '<i class="fa fa-subscript"></i>'
        },
        'anchor': {
            name: 'anchor',
            action: 'anchor',
            aria: 'link',
            tagNames: ['a'],
            contentDefault: '<b>#</b>',
            contentFA: '<i class="fa fa-link"></i>'
        },
        'image': {
            name: 'image',
            action: 'image',
            aria: 'image',
            tagNames: ['img'],
            contentDefault: '<b>image</b>',
            contentFA: '<i class="fa fa-picture-o"></i>'
        },
        'quote': {
            name: 'quote',
            action: 'append-blockquote',
            aria: 'blockquote',
            tagNames: ['blockquote'],
            contentDefault: '<b>&ldquo;</b>',
            contentFA: '<i class="fa fa-quote-right"></i>'
        },
        'orderedlist': {
            name: 'orderedlist',
            action: 'insertorderedlist',
            aria: 'ordered list',
            tagNames: ['ol'],
            contentDefault: '<b>1.</b>',
            contentFA: '<i class="fa fa-list-ol"></i>'
        },
        'unorderedlist': {
            name: 'unorderedlist',
            action: 'insertunorderedlist',
            aria: 'unordered list',
            tagNames: ['ul'],
            contentDefault: '<b>&bull;</b>',
            contentFA: '<i class="fa fa-list-ul"></i>'
        },
        'pre': {
            name: 'pre',
            action: 'append-pre',
            aria: 'preformatted text',
            tagNames: ['pre'],
            contentDefault: '<b>0101</b>',
            contentFA: '<i class="fa fa-code fa-lg"></i>'
        },
        'indent': {
            name: 'indent',
            action: 'indent',
            aria: 'indent',
            tagNames: [],
            contentDefault: '<b>&rarr;</b>',
            contentFA: '<i class="fa fa-indent"></i>'
        },
        'outdent': {
            name: 'outdent',
            action: 'outdent',
            aria: 'outdent',
            tagNames: [],
            contentDefault: '<b>&larr;</b>',
            contentFA: '<i class="fa fa-outdent"></i>'
        },
        'justifyCenter': {
            name: 'justifyCenter',
            action: 'justifyCenter',
            aria: 'center justify',
            tagNames: [],
            style: {
                prop: 'text-align',
                value: 'center'
            },
            contentDefault: '<b>C</b>',
            contentFA: '<i class="fa fa-align-center"></i>'
        },
        'justifyFull': {
            name: 'justifyFull',
            action: 'justifyFull',
            aria: 'full justify',
            tagNames: [],
            style: {
                prop: 'text-align',
                value: 'justify'
            },
            contentDefault: '<b>J</b>',
            contentFA: '<i class="fa fa-align-justify"></i>'
        },
        'justifyLeft': {
            name: 'justifyLeft',
            action: 'justifyLeft',
            aria: 'left justify',
            tagNames: [],
            style: {
                prop: 'text-align',
                value: 'left'
            },
            contentDefault: '<b>L</b>',
            contentFA: '<i class="fa fa-align-left"></i>'
        },
        'justifyRight': {
            name: 'justifyRight',
            action: 'justifyRight',
            aria: 'right justify',
            tagNames: [],
            style: {
                prop: 'text-align',
                value: 'right'
            },
            contentDefault: '<b>R</b>',
            contentFA: '<i class="fa fa-align-right"></i>'
        },
        'header1': {
            name: 'header1',
            action: function (options) {
                return 'append-' + options.firstHeader;
            },
            aria: 'h1',
            tagNames: function (options) {
                return [options.firstHeader];
            },
            contentDefault: '<b>H1</b>'
        },
        'header2': {
            name: 'header2',
            action: function (options) {
                return 'append-' + options.secondHeader;
            },
<<<<<<< HEAD
            aria: 'h2',
            tagNames: function (options) {
                return [options.secondHeader];
            },
            contentDefault: '<b>H2</b>'
        }
    };
=======
            'header1': {
                name: 'header1',
                action: function (options) {
                    return 'append-' + options.firstHeader;
                },
                aria: function (options) {
                    return options.firstHeader;
                },
                tagNames: function (options) {
                    return [options.firstHeader];
                },
                contentDefault: '<b>H1</b>'
            },
            'header2': {
                name: 'header2',
                action: function (options) {
                    return 'append-' + options.secondHeader;
                },
                aria: function (options) {
                    return options.secondHeader;
                },
                tagNames: function (options) {
                    return [options.secondHeader];
                },
                contentDefault: '<b>H2</b>'
            }
        };
>>>>>>> f3d24c0b

    DefaultButton = function (options, instance) {
        this.options = options;
        this.name = options.name;
        this.init(instance);
    };

    DefaultButton.prototype = {
        init: function (instance) {
            this.base = instance;

            this.button = this.createButton();
            this.base.on(this.button, 'click', this.handleClick.bind(this));
        },
        getButton: function () {
            return this.button;
        },
        getAction: function () {
            return (typeof this.options.action === 'function') ? this.options.action(this.base.options) : this.options.action;
        },
        getAria: function () {
            return (typeof this.options.aria === 'function') ? this.options.aria(this.base.options) : this.options.aria;
        },
        getTagNames: function () {
            return (typeof this.options.tagNames === 'function') ? this.options.tagNames(this.base.options) : this.options.tagNames;
        },
        createButton: function () {
            var button = this.base.options.ownerDocument.createElement('button'),
                content = this.options.contentDefault;
            button.classList.add('medium-editor-action');
            button.classList.add('medium-editor-action-' + this.name);
            button.setAttribute('data-action', this.getAction());
            button.setAttribute('aria-label', this.getAria());
            if (this.base.options.buttonLabels) {
                if (this.base.options.buttonLabels === 'fontawesome' && this.options.contentFA) {
                    content = this.options.contentFA;
                } else if (typeof this.base.options.buttonLabels === 'object' && this.base.options.buttonLabels[this.name]) {
                    content = this.base.options.buttonLabels[this.options.name];
                }
            }
            button.innerHTML = content;
            return button;
        },
        handleClick: function (evt) {
            evt.preventDefault();
            evt.stopPropagation();
            var action = this.getAction();
            if (!this.base.selection) {
                this.base.checkSelection();
            }

            if (this.isActive()) {
                this.deactivate();
            } else {
                this.activate();
            }

            if (action) {
                this.base.execAction(action, evt);
            }
        },
        isActive: function () {
            return this.button.classList.contains(this.base.options.activeButtonClass);
        },
        deactivate: function () {
            this.button.classList.remove(this.base.options.activeButtonClass);
            delete this.knownState;
        },
        activate: function () {
            this.button.classList.add(this.base.options.activeButtonClass);
            delete this.knownState;
        },
        shouldActivate: function (node) {
            var isMatch = false,
                tagNames = this.getTagNames();
            if (this.knownState === false || this.knownState === true) {
                return this.knownState;
            }

            if (tagNames && tagNames.length > 0 && node.tagName) {
                isMatch = tagNames.indexOf(node.tagName.toLowerCase()) !== -1;
            }

            if (!isMatch && this.options.style) {
                this.knownState = isMatch = (this.base.options.contentWindow.getComputedStyle(node, null).getPropertyValue(this.options.style.prop).indexOf(this.options.style.value) !== -1);
            }

            return isMatch;
        }
    };
}(window, document));
var pasteHandler;

(function (window, document) {
    'use strict';
    /*jslint regexp: true*/
    /*
        jslint does not allow character negation, because the negation
        will not match any unicode characters. In the regexes in this
        block, negation is used specifically to match the end of an html
        tag, and in fact unicode characters *should* be allowed.
    */
    var replacements = [

        // replace two bogus tags that begin pastes from google docs
        [new RegExp(/<[^>]*docs-internal-guid[^>]*>/gi), ""],
        [new RegExp(/<\/b>(<br[^>]*>)?$/gi), ""],

         // un-html spaces and newlines inserted by OS X
        [new RegExp(/<span class="Apple-converted-space">\s+<\/span>/g), ' '],
        [new RegExp(/<br class="Apple-interchange-newline">/g), '<br>'],

        // replace google docs italics+bold with a span to be replaced once the html is inserted
        [new RegExp(/<span[^>]*(font-style:italic;font-weight:bold|font-weight:bold;font-style:italic)[^>]*>/gi), '<span class="replace-with italic bold">'],

        // replace google docs italics with a span to be replaced once the html is inserted
        [new RegExp(/<span[^>]*font-style:italic[^>]*>/gi), '<span class="replace-with italic">'],

        //[replace google docs bolds with a span to be replaced once the html is inserted
        [new RegExp(/<span[^>]*font-weight:bold[^>]*>/gi), '<span class="replace-with bold">'],

         // replace manually entered b/i/a tags with real ones
        [new RegExp(/&lt;(\/?)(i|b|a)&gt;/gi), '<$1$2>'],

         // replace manually a tags with real ones, converting smart-quotes from google docs
        [new RegExp(/&lt;a\s+href=(&quot;|&rdquo;|&ldquo;|“|”)([^&]+)(&quot;|&rdquo;|&ldquo;|“|”)&gt;/gi), '<a href="$2">']

    ];
    /*jslint regexp: false*/

    pasteHandler = {
        handlePaste: function (element, evt, options) {
            var paragraphs,
                html = '',
                p,
                dataFormatHTML = 'text/html',
                dataFormatPlain = 'text/plain';

            element.classList.remove('medium-editor-placeholder');
            if (!options.forcePlainText && !options.cleanPastedHTML) {
                return element;
            }

            if (options.contentWindow.clipboardData && evt.clipboardData === undefined) {
                evt.clipboardData = options.contentWindow.clipboardData;
                // If window.clipboardData exists, but e.clipboardData doesn't exist,
                // we're probably in IE. IE only has two possibilities for clipboard
                // data format: 'Text' and 'URL'.
                //
                // Of the two, we want 'Text':
                dataFormatHTML = 'Text';
                dataFormatPlain = 'Text';
            }

            if (evt.clipboardData && evt.clipboardData.getData && !evt.defaultPrevented) {
                evt.preventDefault();

                if (options.cleanPastedHTML && evt.clipboardData.getData(dataFormatHTML)) {
                    return this.cleanPaste(evt.clipboardData.getData(dataFormatHTML), options);
                }
                if (!(options.disableReturn || element.getAttribute('data-disable-return'))) {
                    paragraphs = evt.clipboardData.getData(dataFormatPlain).split(/[\r\n]/g);
                    for (p = 0; p < paragraphs.length; p += 1) {
                        if (paragraphs[p] !== '') {
                            html += '<p>' + mediumEditorUtil.htmlEntities(paragraphs[p]) + '</p>';
                        }
                    }
                    mediumEditorUtil.insertHTMLCommand(options.ownerDocument, html);
                } else {
                    html = mediumEditorUtil.htmlEntities(evt.clipboardData.getData(dataFormatPlain));
                    mediumEditorUtil.insertHTMLCommand(options.ownerDocument, html);
                }
            }
        },

        cleanPaste: function (text, options) {
            var i, elList, workEl,
                el = meSelection.getSelectionElement(options.contentWindow),
                multiline = /<p|<br|<div/.test(text);

            for (i = 0; i < replacements.length; i += 1) {
                text = text.replace(replacements[i][0], replacements[i][1]);
            }

            if (multiline) {
                // double br's aren't converted to p tags, but we want paragraphs.
                elList = text.split('<br><br>');

                this.pasteHTML('<p>' + elList.join('</p><p>') + '</p>', options.ownerDocument);
                options.ownerDocument.execCommand('insertText', false, "\n");

                // block element cleanup
                elList = el.querySelectorAll('a,p,div,br');
                for (i = 0; i < elList.length; i += 1) {
                    workEl = elList[i];

                    switch (workEl.tagName.toLowerCase()) {
                    case 'a':
                        if (options.targetBlank) {
                            mediumEditorUtil.setTargetBlank(workEl);
                        }
                        break;
                    case 'p':
                    case 'div':
                        this.filterCommonBlocks(workEl);
                        break;
                    case 'br':
                        this.filterLineBreak(workEl);
                        break;
                    }
                }
            } else {
                this.pasteHTML(text, options.ownerDocument);
            }
        },

        pasteHTML: function (html, ownerDocument) {
            var elList, workEl, i, fragmentBody, pasteBlock = ownerDocument.createDocumentFragment();

            pasteBlock.appendChild(ownerDocument.createElement('body'));

            fragmentBody = pasteBlock.querySelector('body');
            fragmentBody.innerHTML = html;

            this.cleanupSpans(fragmentBody, ownerDocument);

            elList = fragmentBody.querySelectorAll('*');
            for (i = 0; i < elList.length; i += 1) {
                workEl = elList[i];

                // delete ugly attributes
                workEl.removeAttribute('class');
                workEl.removeAttribute('style');
                workEl.removeAttribute('dir');

                if (workEl.tagName.toLowerCase() === 'meta') {
                    workEl.parentNode.removeChild(workEl);
                }
            }
            mediumEditorUtil.insertHTMLCommand(ownerDocument, fragmentBody.innerHTML.replace(/&nbsp;/g, ' '));
        },
        isCommonBlock: function (el) {
            return (el && (el.tagName.toLowerCase() === 'p' || el.tagName.toLowerCase() === 'div'));
        },
        filterCommonBlocks: function (el) {
            if (/^\s*$/.test(el.textContent)) {
                el.parentNode.removeChild(el);
            }
        },
        filterLineBreak: function (el) {
            if (this.isCommonBlock(el.previousElementSibling)) {
                // remove stray br's following common block elements
                el.parentNode.removeChild(el);
            } else if (this.isCommonBlock(el.parentNode) && (el.parentNode.firstChild === el || el.parentNode.lastChild === el)) {
                // remove br's just inside open or close tags of a div/p
                el.parentNode.removeChild(el);
            } else if (el.parentNode.childElementCount === 1) {
                // and br's that are the only child of a div/p
                this.removeWithParent(el);
            }

        },

        // remove an element, including its parent, if it is the only element within its parent
        removeWithParent: function (el) {
            if (el && el.parentNode) {
                if (el.parentNode.parentNode && el.parentNode.childElementCount === 1) {
                    el.parentNode.parentNode.removeChild(el.parentNode);
                } else {
                    el.parentNode.removeChild(el.parentNode);
                }
            }
        },

        cleanupSpans: function (container_el, ownerDocument) {
            var i,
                el,
                new_el,
                spans = container_el.querySelectorAll('.replace-with'),
                isCEF = function (el) {
                    return (el && el.nodeName !== '#text' && el.getAttribute('contenteditable') === 'false');
                };

            for (i = 0; i < spans.length; i += 1) {
                el = spans[i];
                new_el = ownerDocument.createElement(el.classList.contains('bold') ? 'b' : 'i');

                if (el.classList.contains('bold') && el.classList.contains('italic')) {
                    // add an i tag as well if this has both italics and bold
                    new_el.innerHTML = '<i>' + el.innerHTML + '</i>';
                } else {
                    new_el.innerHTML = el.innerHTML;
                }
                el.parentNode.replaceChild(new_el, el);
            }

            spans = container_el.querySelectorAll('span');
            for (i = 0; i < spans.length; i += 1) {
                el = spans[i];

<<<<<<< HEAD
                // bail if span is in contenteditable = false
                if (mediumEditorUtil.traverseUp(el, isCEF)) {
                    return false;
                }

                // remove empty spans, replace others with their contents
                if (/^\s*$/.test()) {
                    el.parentNode.removeChild(el);
                } else {
                    el.parentNode.replaceChild(ownerDocument.createTextNode(el.textContent), el);
                }
            }
        }
    };
}(window, document));

function MediumEditor(elements, options) {
    'use strict';
    return this.init(elements, options);
}

if (typeof module === 'object') {
    module.exports = MediumEditor;
// AMD support
} else if (typeof define === 'function' && define.amd) {
    define(function () {
        'use strict';
        return MediumEditor;
    });
}

(function (window, document) {
    'use strict';
=======
    MediumEditor.statics = {
        ButtonsData: ButtonsData,
        DefaultButton: DefaultButton
    };
>>>>>>> f3d24c0b

    MediumEditor.prototype = {
        defaults: {
            allowMultiParagraphSelection: true,
            anchorInputPlaceholder: 'Paste or type a link',
            anchorInputCheckboxLabel: 'Open in new window',
            anchorPreviewHideDelay: 500,
            buttons: ['bold', 'italic', 'underline', 'anchor', 'header1', 'header2', 'quote'],
            buttonLabels: false,
            checkLinkFormat: false,
            cleanPastedHTML: false,
            delay: 0,
            diffLeft: 0,
            diffTop: -10,
            disableReturn: false,
            disableDoubleReturn: false,
            disableToolbar: false,
            disableEditing: false,
            disableAnchorForm: false,
            disablePlaceholders: false,
            elementsContainer: false,
            imageDragging: true,
            standardizeSelectionStart: false,
            contentWindow: window,
            ownerDocument: document,
            firstHeader: 'h3',
            forcePlainText: true,
            placeholder: 'Type your text',
            secondHeader: 'h4',
            targetBlank: false,
            anchorTarget: false,
            anchorButton: false,
            anchorButtonClass: 'btn',
            extensions: {},
            activeButtonClass: 'medium-editor-button-active',
            firstButtonClass: 'medium-editor-button-first',
            lastButtonClass: 'medium-editor-button-last'
        },

        init: function (elements, options) {
            var uniqueId = 1;

            this.options = mediumEditorUtil.extend(options, this.defaults);
            this.setElementSelection(elements);
            if (this.elements.length === 0) {
                return;
            }

            if (!this.options.elementsContainer) {
                this.options.elementsContainer = this.options.ownerDocument.body;
            }

            while (this.options.elementsContainer.querySelector('#medium-editor-toolbar-' + uniqueId)) {
                uniqueId = uniqueId + 1;
            }

            this.id = uniqueId;

            return this.setup();
        },

        setup: function () {
            this.events = [];
            this.isActive = true;
            this.initThrottledMethods()
                .initCommands()
                .initElements()
                .bindSelect()
                .bindDragDrop()
                .bindPaste()
                .setPlaceholders()
                .bindElementActions()
                .bindWindowActions();
        },

        on: function (target, event, listener, useCapture) {
            target.addEventListener(event, listener, useCapture);
            this.events.push([target, event, listener, useCapture]);
        },

        off: function (target, event, listener, useCapture) {
            var index = this.indexOfListener(target, event, listener, useCapture),
                e;
            if (index !== -1) {
                e = this.events.splice(index, 1)[0];
                e[0].removeEventListener(e[1], e[2], e[3]);
            }
        },

        indexOfListener: function (target, event, listener, useCapture) {
            var i, n, item;
            for (i = 0, n = this.events.length; i < n; i = i + 1) {
                item = this.events[i];
                if (item[0] === target && item[1] === event && item[2] === listener && item[3] === useCapture) {
                    return i;
                }
            }
            return -1;
        },

        delay: function (fn) {
            var self = this;
            setTimeout(function () {
                if (self.isActive) {
                    fn();
                }
            }, this.options.delay);
        },

        removeAllEvents: function () {
            var e = this.events.pop();
            while (e) {
                e[0].removeEventListener(e[1], e[2], e[3]);
                e = this.events.pop();
            }
        },

        initThrottledMethods: function () {
            var self = this;

            // handleResize is throttled because:
            // - It will be called when the browser is resizing, which can fire many times very quickly
            // - For some event (like resize) a slight lag in UI responsiveness is OK and provides performance benefits
            this.handleResize = mediumEditorUtil.throttle(function () {
                if (self.isActive) {
                    self.positionToolbarIfShown();
                }
            });

            // handleBlur is throttled because:
            // - This method could be called many times due to the type of event handlers that are calling it
            // - We want a slight delay so that other events in the stack can run, some of which may
            //   prevent the toolbar from being hidden (via this.keepToolbarAlive).
            this.handleBlur = mediumEditorUtil.throttle(function () {
                if (self.isActive && !self.keepToolbarAlive) {
                    self.hideToolbarActions();
                }
            });

            return this;
        },

        initElements: function () {
            var i,
                addToolbar = false;
            for (i = 0; i < this.elements.length; i += 1) {
                if (!this.options.disableEditing && !this.elements[i].getAttribute('data-disable-editing')) {
                    this.elements[i].setAttribute('contentEditable', true);
                }
                if (!this.elements[i].getAttribute('data-placeholder')) {
                    this.elements[i].setAttribute('data-placeholder', this.options.placeholder);
                }
                this.elements[i].setAttribute('data-medium-element', true);
                this.elements[i].setAttribute('role', 'textbox');
                this.elements[i].setAttribute('aria-multiline', true);
                this.bindParagraphCreation(i);
                if (!this.options.disableToolbar && !this.elements[i].getAttribute('data-disable-toolbar')) {
                    addToolbar = true;
                }
            }
            // Init toolbar
            if (addToolbar) {
                this.initToolbar()
                    .bindButtons()
                    .bindAnchorForm()
                    .bindAnchorPreview();
            }
            return this;
        },

        setElementSelection: function (selector) {
            if (!selector) {
                selector = [];
            }
            // If string, use as query selector
            if (typeof selector === 'string') {
                selector = this.options.ownerDocument.querySelectorAll(selector);
            }
            // If element, put into array
            if (mediumEditorUtil.isElement(selector)) {
                selector = [selector];
            }
            // Convert NodeList (or other array like object) into an array
            this.elements = Array.prototype.slice.apply(selector);
        },

        bindBlur: function () {
            var self = this,
                blurFunction = function (e) {
                    var isDescendantOfEditorElements = false,
                        i;
                    for (i = 0; i < self.elements.length; i += 1) {
                        if (mediumEditorUtil.isDescendant(self.elements[i], e.target)) {
                            isDescendantOfEditorElements = true;
                            break;
                        }
                    }
                    // If it's not part of the editor, or the toolbar
                    if (e.target !== self.toolbar
                            && self.elements.indexOf(e.target) === -1
                            && !isDescendantOfEditorElements
                            && !mediumEditorUtil.isDescendant(self.toolbar, e.target)
                            && !mediumEditorUtil.isDescendant(self.anchorPreview, e.target)) {

                        // Activate the placeholder
                        if (!self.options.disablePlaceholders) {
                            self.placeholderWrapper(e, self.elements[0]);
                        }

                        // Hide the toolbar after a small delay so we can prevent this on toolbar click
                        self.handleBlur();
                    }
                };

            // Hide the toolbar when focusing outside of the editor.
            this.on(this.options.ownerDocument.body, 'click', blurFunction, true);
            this.on(this.options.ownerDocument.body, 'focus', blurFunction, true);

            return this;
        },

        bindClick: function (i) {
            var self = this;

            this.on(this.elements[i], 'click', function () {
                if (!self.options.disablePlaceholders) {
                    // Remove placeholder
                    this.classList.remove('medium-editor-placeholder');
                }

                if (self.options.staticToolbar) {
                    self.setToolbarPosition();
                }
            });

            return this;
        },

        /**
         * This handles blur and keypress events on elements
         * Including Placeholders, and tooldbar hiding on blur
         */
        bindElementActions: function () {
            var i;

            for (i = 0; i < this.elements.length; i += 1) {

                if (!this.options.disablePlaceholders) {
                    // Active all of the placeholders
                    this.activatePlaceholder(this.elements[i]);
                }

                // Bind the return and tab keypress events
                this.bindReturn(i)
                    .bindKeydown(i)
                    .bindClick(i);
            }

            return this;
        },

        // Two functions to handle placeholders
        activatePlaceholder:  function (el) {
            if (!(el.querySelector('img')) &&
                    !(el.querySelector('blockquote')) &&
                    el.textContent.replace(/^\s+|\s+$/g, '') === '') {

                el.classList.add('medium-editor-placeholder');
            }
        },
        placeholderWrapper: function (evt, el) {
            el = el || evt.target;
            el.classList.remove('medium-editor-placeholder');
            if (evt.type !== 'keypress') {
                this.activatePlaceholder(el);
            }
        },

        serialize: function () {
            var i,
                elementid,
                content = {};
            for (i = 0; i < this.elements.length; i += 1) {
                elementid = (this.elements[i].id !== '') ? this.elements[i].id : 'element-' + i;
                content[elementid] = {
                    value: this.elements[i].innerHTML.trim()
                };
            }
            return content;
        },

        initExtension: function (extension, name) {
            if (extension.parent) {
                extension.base = this;
            }
            if (typeof extension.init === 'function') {
                extension.init(this);
            }
            if (!extension.name) {
                extension.name = name;
            }
            return extension;
        },

        initCommands: function () {
            var buttons = this.options.buttons,
                extensions = this.options.extensions,
                ext,
                name;
            this.commands = [];

            buttons.forEach(function (buttonName) {
                if (extensions[buttonName]) {
                    ext = this.initExtension(extensions[buttonName], buttonName);
                    this.commands.push(ext);
                } else if (ButtonsData.hasOwnProperty(buttonName)) {
                    ext = new DefaultButton(ButtonsData[buttonName], this);
                    this.commands.push(ext);
                }
            }.bind(this));

            for (name in extensions) {
                if (extensions.hasOwnProperty(name) && buttons.indexOf(name) === -1) {
                    ext = this.initExtension(extensions[name], name);
                }
            }

            return this;
        },

        /**
         * Helper function to call a method with a number of parameters on all registered extensions.
         * The function assures that the function exists before calling.
         *
         * @param {string} funcName name of the function to call
         * @param [args] arguments passed into funcName
         */
        callExtensions: function (funcName) {
            if (arguments.length < 1) {
                return;
            }

            var args = Array.prototype.slice.call(arguments, 1),
                ext,
                name;

            for (name in this.options.extensions) {
                if (this.options.extensions.hasOwnProperty(name)) {
                    ext = this.options.extensions[name];
                    if (ext[funcName] !== undefined) {
                        ext[funcName].apply(ext, args);
                    }
                }
            }
            return this;
        },

        bindParagraphCreation: function (index) {
            var self = this;
            this.on(this.elements[index], 'keypress', function (e) {
                var node,
                    tagName;
                if (e.which === mediumEditorUtil.keyCode.SPACE) {
                    node = meSelection.getSelectionStart(self.options.ownerDocument);
                    tagName = node.tagName.toLowerCase();
                    if (tagName === 'a') {
                        self.options.ownerDocument.execCommand('unlink', false, null);
                    }
                }
            });

            this.on(this.elements[index], 'keyup', function (e) {
                var node = meSelection.getSelectionStart(self.options.ownerDocument),
                    tagName,
                    editorElement;

                if (node && node.getAttribute('data-medium-element') && node.children.length === 0 && !(self.options.disableReturn || node.getAttribute('data-disable-return'))) {
                    self.options.ownerDocument.execCommand('formatBlock', false, 'p');
                }
                if (e.which === mediumEditorUtil.keyCode.ENTER) {
                    node = meSelection.getSelectionStart(self.options.ownerDocument);
                    tagName = node.tagName.toLowerCase();
                    editorElement = self.getSelectionElement(this.options.contentWindow);

                    if (!(self.options.disableReturn || editorElement.getAttribute('data-disable-return')) &&
                            tagName !== 'li' && !mediumEditorUtil.isListItemChild(node)) {
                        if (!e.shiftKey) {

                            // paragraph creation should not be forced within a header tag
                            if (!/h\d/.test(tagName)) {
                                self.options.ownerDocument.execCommand('formatBlock', false, 'p');
                            }
                        }
                        if (tagName === 'a') {
                            self.options.ownerDocument.execCommand('unlink', false, null);
                        }
                    }
                }
            });
            return this;
        },

        bindReturn: function (index) {
            var self = this;
            this.on(this.elements[index], 'keypress', function (e) {
                if (e.which === mediumEditorUtil.keyCode.ENTER) {
                    if (self.options.disableReturn || this.getAttribute('data-disable-return')) {
                        e.preventDefault();
                    } else if (self.options.disableDoubleReturn || this.getAttribute('data-disable-double-return')) {
                        var node = meSelection.getSelectionStart(self.options.ownerDocument);
                        if (node && node.textContent === '\n') {
                            e.preventDefault();
                        }
                    }
                }
            });
            return this;
        },

        bindKeydown: function (index) {
            var self = this;
            this.on(this.elements[index], 'keydown', function (e) {

                if (e.which === mediumEditorUtil.keyCode.TAB) {
                    // Override tab only for pre nodes
<<<<<<< HEAD
                    var tag = meSelection.getSelectionStart(self.options.ownerDocument).tagName.toLowerCase();
=======
                    var node = getSelectionStart.call(self) || e.target,
                        tag = node && node.tagName.toLowerCase();

>>>>>>> f3d24c0b
                    if (tag === 'pre') {
                        e.preventDefault();
                        self.options.ownerDocument.execCommand('insertHtml', null, '    ');
                    }

                    // Tab to indent list structures!
                    if (tag === 'li' || self.isListItemChild(node)) {
                        e.preventDefault();

                        // If Shift is down, outdent, otherwise indent
                        if (e.shiftKey) {
                            self.options.ownerDocument.execCommand('outdent', e);
                        } else {
                            self.options.ownerDocument.execCommand('indent', e);
                        }
                    }
                } else if (e.which === mediumEditorUtil.keyCode.BACKSPACE || e.which === mediumEditorUtil.keyCode.DELETE || e.which === mediumEditorUtil.keyCode.ENTER) {

                    // Bind keys which can create or destroy a block element: backspace, delete, return
                    self.onBlockModifier(e);

                }
            });
            return this;
        },

        onBlockModifier: function (e) {
            var range, sel, p, node = meSelection.getSelectionStart(this.options.ownerDocument),
                tagName = node.tagName.toLowerCase(),
                isEmpty = /^(\s+|<br\/?>)?$/i,
                isHeader = /h\d/i;

            if ((e.which === mediumEditorUtil.keyCode.BACKSPACE || e.which === mediumEditorUtil.keyCode.ENTER)
                    && node.previousElementSibling
                    // in a header
                    && isHeader.test(tagName)
                    // at the very end of the block
                    && meSelection.getCaretOffsets(node).left === 0) {
                if (e.which === mediumEditorUtil.keyCode.BACKSPACE && isEmpty.test(node.previousElementSibling.innerHTML)) {
                    // backspacing the begining of a header into an empty previous element will
                    // change the tagName of the current node to prevent one
                    // instead delete previous node and cancel the event.
                    node.previousElementSibling.parentNode.removeChild(node.previousElementSibling);
                    e.preventDefault();
                } else if (e.which === mediumEditorUtil.keyCode.ENTER) {
                    // hitting return in the begining of a header will create empty header elements before the current one
                    // instead, make "<p><br></p>" element, which are what happens if you hit return in an empty paragraph
                    p = this.options.ownerDocument.createElement('p');
                    p.innerHTML = '<br>';
                    node.previousElementSibling.parentNode.insertBefore(p, node);
                    e.preventDefault();
                }
            } else if (e.which === mediumEditorUtil.keyCode.DELETE
                        && node.nextElementSibling
                        && node.previousElementSibling
                        // not in a header
                        && !isHeader.test(tagName)
                        // in an empty tag
                        && isEmpty.test(node.innerHTML)
                        // when the next tag *is* a header
                        && isHeader.test(node.nextElementSibling.tagName)) {
                // hitting delete in an empty element preceding a header, ex:
                //  <p>[CURSOR]</p><h1>Header</h1>
                // Will cause the h1 to become a paragraph.
                // Instead, delete the paragraph node and move the cursor to the begining of the h1

                // remove node and move cursor to start of header
                range = document.createRange();
                sel = window.getSelection();

                range.setStart(node.nextElementSibling, 0);
                range.collapse(true);

                sel.removeAllRanges();
                sel.addRange(range);

                node.previousElementSibling.parentNode.removeChild(node);

                e.preventDefault();
            }
        },

        initToolbar: function () {
            if (this.toolbar) {
                return this;
            }
            this.toolbar = this.createToolbar();
            this.keepToolbarAlive = false;
            this.toolbarActions = this.toolbar.querySelector('.medium-editor-toolbar-actions');
            this.anchorPreview = this.createAnchorPreview();

            if (!this.options.disableAnchorForm) {
                this.anchorForm = this.toolbar.querySelector('.medium-editor-toolbar-form');
                this.anchorInput = this.anchorForm.querySelector('input.medium-editor-toolbar-input');
                this.anchorTarget = this.anchorForm.querySelector('input.medium-editor-toolbar-anchor-target');
                this.anchorButton = this.anchorForm.querySelector('input.medium-editor-toolbar-anchor-button');
            }

            this.addExtensionForms();

            return this;
        },

        createToolbar: function () {
            var toolbar = this.options.ownerDocument.createElement('div');
            toolbar.id = 'medium-editor-toolbar-' + this.id;
            toolbar.className = 'medium-editor-toolbar';

            if (this.options.staticToolbar) {
                toolbar.className += " static-toolbar";
            } else {
                toolbar.className += " stalker-toolbar";
            }

            toolbar.appendChild(this.toolbarButtons());
            if (!this.options.disableAnchorForm) {
                toolbar.appendChild(this.toolbarFormAnchor());
            }
            this.options.elementsContainer.appendChild(toolbar);
            return toolbar;
        },

        //TODO: actionTemplate
        toolbarButtons: function () {
            var ul = this.options.ownerDocument.createElement('ul'),
                li,
                btn;

            ul.id = 'medium-editor-toolbar-actions' + this.id;
            ul.className = 'medium-editor-toolbar-actions clearfix';

            this.commands.forEach(function (extension) {
                if (typeof extension.getButton === 'function') {
                    btn = extension.getButton(this);
                    li = this.options.ownerDocument.createElement('li');
                    if (mediumEditorUtil.isElement(btn)) {
                        li.appendChild(btn);
                    } else {
                        li.innerHTML = btn;
                    }
                    ul.appendChild(li);
                }
            }.bind(this));

            return ul;
        },

        addExtensionForms: function () {
            var form,
                id;

            this.commands.forEach(function (extension) {
                if (extension.hasForm) {
                    form = (typeof extension.getForm === 'function') ? extension.getForm() : null;
                }
                if (form) {
                    id = 'medium-editor-toolbar-form-' + extension.name + '-' + this.id;
                    form.className += ' medium-editor-toolbar-form';
                    form.id = id;
                    this.toolbar.appendChild(form);
                }
            }.bind(this));
        },

        toolbarFormAnchor: function () {
            var anchor = this.options.ownerDocument.createElement('div'),
                input = this.options.ownerDocument.createElement('input'),
                target_label = this.options.ownerDocument.createElement('label'),
                target = this.options.ownerDocument.createElement('input'),
                button_label = this.options.ownerDocument.createElement('label'),
                button = this.options.ownerDocument.createElement('input'),
                close = this.options.ownerDocument.createElement('a'),
                save = this.options.ownerDocument.createElement('a');

            close.setAttribute('href', '#');
            close.className = 'medium-editor-toobar-close';
            close.innerHTML = '&times;';

            save.setAttribute('href', '#');
            save.className = 'medium-editor-toobar-save';
            save.innerHTML = '&#10003;';

            input.setAttribute('type', 'text');
            input.className = 'medium-editor-toolbar-input';
            input.setAttribute('placeholder', this.options.anchorInputPlaceholder);


            target.setAttribute('type', 'checkbox');
            target.className = 'medium-editor-toolbar-anchor-target';
            target_label.innerHTML = this.options.anchorInputCheckboxLabel;
            target_label.insertBefore(target, target_label.firstChild);

            button.setAttribute('type', 'checkbox');
            button.className = 'medium-editor-toolbar-anchor-button';
            button_label.innerHTML = "Button";
            button_label.insertBefore(button, button_label.firstChild);


            anchor.className = 'medium-editor-toolbar-form';
            anchor.id = 'medium-editor-toolbar-form-anchor-' + this.id;
            anchor.appendChild(input);

            anchor.appendChild(save);
            anchor.appendChild(close);

            if (this.options.anchorTarget) {
                anchor.appendChild(target_label);
            }

            if (this.options.anchorButton) {
                anchor.appendChild(button_label);
            }

            return anchor;
        },

        bindSelect: function () {
            var self = this,
                i,
                timer;

            this.checkSelectionWrapper = function (e) {
                e.stopPropagation();

                clearTimeout(timer);

                // Do not close the toolbar when bluring the editable area and clicking into the anchor form
                if (!self.options.disableAnchorForm && e && self.clickingIntoArchorForm(e)) {
                    return false;
                }

                timer = setTimeout(function () {
                    self.checkSelection();
                }, 10);
            };

            this.on(this.options.ownerDocument.documentElement, 'mouseup', this.checkSelectionWrapper);

            for (i = 0; i < this.elements.length; i += 1) {
                this.on(this.elements[i], 'keyup', this.checkSelectionWrapper);
                this.on(this.elements[i], 'blur', this.checkSelectionWrapper);
                this.on(this.elements[i], 'mouseup', this.checkSelectionWrapper);
            }

            return this;
        },

        // http://stackoverflow.com/questions/6690752/insert-html-at-caret-in-a-contenteditable-div
        insertHTML: function insertHTML(html) {
            var selection, range, el, fragment, node, lastNode;

            if (this.options.ownerDocument.queryCommandSupported('insertHTML')) {
                try {
                    return this.options.ownerDocument.execCommand('insertHTML', false, html);
                } catch (ignore) {}
            }

            selection = window.getSelection();
            if (selection.getRangeAt && selection.rangeCount) {
                range = selection.getRangeAt(0);
                range.deleteContents();

                el = this.options.ownerDocument.createElement("div");
                el.innerHTML = html;
                fragment = this.options.ownerDocument.createDocumentFragment();
                while (el.firstChild) {
                    node = el.firstChild;
                    lastNode = fragment.appendChild(node);
                }
                range.insertNode(fragment);

                // Preserve the selection:
                if (lastNode) {
                    range = range.cloneRange();
                    range.setStartAfter(lastNode);
                    range.collapse(true);
                    selection.removeAllRanges();
                    selection.addRange(range);
                }
            }
        },

        bindDragDrop: function () {
            var self = this, i, className, onDrag, onDrop, element;

            if (!self.options.imageDragging) {
                return this;
            }

            className = 'medium-editor-dragover';

            onDrag = function (e) {
                e.preventDefault();
                e.dataTransfer.dropEffect = "copy";

                if (e.type === "dragover") {
                    this.classList.add(className);
                } else {
                    this.classList.remove(className);
                }
            };

            onDrop = function (e) {
                var files;
                e.preventDefault();
                e.stopPropagation();
                files = Array.prototype.slice.call(e.dataTransfer.files, 0);
                files.some(function (file) {
                    if (file.type.match("image")) {
                        var fileReader, id;
                        fileReader = new FileReader();
                        fileReader.readAsDataURL(file);

                        id = 'medium-img-' + (+new Date());
<<<<<<< HEAD
                        mediumEditorUtil.insertHTMLCommand(self.options.ownerDocument, '<img class="medium-image-loading" id="' + id + '" />');
=======
                        self.insertHTML('<img class="medium-image-loading" id="' + id + '" />');
>>>>>>> f3d24c0b

                        fileReader.onload = function () {
                            var img = document.getElementById(id);
                            if (img) {
                                img.removeAttribute('id');
                                img.removeAttribute('class');
                                img.src = fileReader.result;
                            }
                        };
                    }
                });
                this.classList.remove(className);
            };

            for (i = 0; i < this.elements.length; i += 1) {
                element = this.elements[i];


                this.on(element, 'dragover', onDrag);
                this.on(element, 'dragleave', onDrag);
                this.on(element, 'drop', onDrop);
            }
            return this;
        },

        stopSelectionUpdates: function () {
            this.preventSelectionUpdates = true;
        },

        startSelectionUpdates: function () {
            this.preventSelectionUpdates = false;
        },

        checkSelection: function () {

            var newSelection,
                selectionElement;

            if (!this.preventSelectionUpdates &&
                    this.keepToolbarAlive !== true &&
                    !this.options.disableToolbar) {

                newSelection = this.options.contentWindow.getSelection();

                if ((!this.options.updateOnEmptySelection && newSelection.toString().trim() === '') ||
                        (this.options.allowMultiParagraphSelection === false && this.hasMultiParagraphs()) ||
                        meSelection.selectionInContentEditableFalse(this.options.contentWindow)) {

                    if (!this.options.staticToolbar) {
                        this.hideToolbarActions();
                    } else if (this.anchorForm && this.anchorForm.style.display === 'block') {
                        this.setToolbarButtonStates();
                        this.showToolbarActions();
                    }

                } else {
                    selectionElement = meSelection.getSelectionElement(this.options.contentWindow);
                    if (!selectionElement || selectionElement.getAttribute('data-disable-toolbar')) {
                        if (!this.options.staticToolbar) {
                            this.hideToolbarActions();
                        }
                    } else {
                        this.checkSelectionElement(newSelection, selectionElement);
                    }
                }
            }
            return this;
        },

        clickingIntoArchorForm: function (e) {
            var self = this;

            if (e.type && e.type.toLowerCase() === 'blur' && e.relatedTarget && e.relatedTarget === self.anchorInput) {
                return true;
            }

            return false;
        },

        hasMultiParagraphs: function () {
            var selectionHtml = meSelection.getSelectionHtml.call(this).replace(/<[\S]+><\/[\S]+>/gim, ''),
                hasMultiParagraphs = selectionHtml.match(/<(p|h[0-6]|blockquote)>([\s\S]*?)<\/(p|h[0-6]|blockquote)>/g);

            return (hasMultiParagraphs ? hasMultiParagraphs.length : 0);
        },

        checkSelectionElement: function (newSelection, selectionElement) {
            var i,
                adjacentNode,
                offset = 0,
                newRange;
            this.selection = newSelection;
            this.selectionRange = this.selection.getRangeAt(0);

            /*
            * In firefox, there are cases (ie doubleclick of a word) where the selectionRange start
            * will be at the very end of an element.  In other browsers, the selectionRange start
            * would instead be at the very beginning of an element that actually has content.
            * example:
            *   <span>foo</span><span>bar</span>
            *
            * If the text 'bar' is selected, most browsers will have the selectionRange start at the beginning
            * of the 'bar' span.  However, there are cases where firefox will have the selectionRange start
            * at the end of the 'foo' span.  The contenteditable behavior will be ok, but if there are any
            * properties on the 'bar' span, they won't be reflected accurately in the toolbar
            * (ie 'Bold' button wouldn't be active)
            *
            * So, for cases where the selectionRange start is at the end of an element/node, find the next
            * adjacent text node that actually has content in it, and move the selectionRange start there.
            */
            if (this.options.standardizeSelectionStart &&
                    this.selectionRange.startContainer.nodeValue &&
                    (this.selectionRange.startOffset === this.selectionRange.startContainer.nodeValue.length)) {
                adjacentNode = mediumEditorUtil.findAdjacentTextNodeWithContent(meSelection.getSelectionElement(this.options.contentWindow), this.selectionRange.startContainer, this.options.ownerDocument);
                if (adjacentNode) {
                    offset = 0;
                    while (adjacentNode.nodeValue.substr(offset, 1).trim().length === 0) {
                        offset = offset + 1;
                    }
                    newRange = this.options.ownerDocument.createRange();
                    newRange.setStart(adjacentNode, offset);
                    newRange.setEnd(this.selectionRange.endContainer, this.selectionRange.endOffset);
                    this.selection.removeAllRanges();
                    this.selection.addRange(newRange);
                    this.selectionRange = newRange;
                }
            }

            for (i = 0; i < this.elements.length; i += 1) {
                if (this.elements[i] === selectionElement) {
                    this.setToolbarButtonStates()
                        .setToolbarPosition()
                        .showToolbarActions();
                    return;
                }
            }

            if (!this.options.staticToolbar) {
                this.hideToolbarActions();
            }
        },

        setToolbarPosition: function () {
            // document.documentElement for IE 9
            var scrollTop = (this.options.ownerDocument.documentElement && this.options.ownerDocument.documentElement.scrollTop) || this.options.ownerDocument.body.scrollTop,
                container = this.elements[0],
                containerRect = container.getBoundingClientRect(),
                containerTop = containerRect.top + scrollTop,
                buttonHeight = 50,
                selection = this.options.contentWindow.getSelection(),
                range,
                boundary,
                middleBoundary,
                defaultLeft = (this.options.diffLeft) - (this.toolbar.offsetWidth / 2),
                halfOffsetWidth = this.toolbar.offsetWidth / 2,
                containerCenter = (containerRect.left + (containerRect.width / 2));

            if (selection.focusNode === null) {
                return this;
            }

            this.showToolbar();

            if (this.options.staticToolbar) {

                if (this.options.stickyToolbar) {

                    // If it's beyond the height of the editor, position it at the bottom of the editor
                    if (scrollTop > (containerTop + this.elements[0].offsetHeight - this.toolbar.offsetHeight)) {
                        this.toolbar.style.top = (containerTop + this.elements[0].offsetHeight) + 'px';

                    // Stick the toolbar to the top of the window
                    } else if (scrollTop > (containerTop - this.toolbar.offsetHeight)) {
                        this.toolbar.classList.add('sticky-toolbar');
                        this.toolbar.style.top = "0px";
                    // Normal static toolbar position
                    } else {
                        this.toolbar.classList.remove('sticky-toolbar');
                        this.toolbar.style.top = containerTop - this.toolbar.offsetHeight + "px";
                    }

                } else {
                    this.toolbar.style.top = containerTop - this.toolbar.offsetHeight + "px";
                }

                if (this.options.toolbarAlign) {
                    if (this.options.toolbarAlign === 'left') {
                        this.toolbar.style.left = containerRect.left + "px";
                    } else if (this.options.toolbarAlign === 'center') {
                        this.toolbar.style.left = (containerCenter - halfOffsetWidth) + "px";
                    } else {
                        this.toolbar.style.left = (containerRect.right - this.toolbar.offsetWidth) + "px";
                    }
                } else {
                    this.toolbar.style.left = (containerCenter - halfOffsetWidth) + "px";
                }

            } else if (!selection.isCollapsed) {
                range = selection.getRangeAt(0);
                boundary = range.getBoundingClientRect();
                middleBoundary = (boundary.left + boundary.right) / 2;

                if (boundary.top < buttonHeight) {
                    this.toolbar.classList.add('medium-toolbar-arrow-over');
                    this.toolbar.classList.remove('medium-toolbar-arrow-under');
                    this.toolbar.style.top = buttonHeight + boundary.bottom - this.options.diffTop + this.options.contentWindow.pageYOffset - this.toolbar.offsetHeight + 'px';
                } else {
                    this.toolbar.classList.add('medium-toolbar-arrow-under');
                    this.toolbar.classList.remove('medium-toolbar-arrow-over');
                    this.toolbar.style.top = boundary.top + this.options.diffTop + this.options.contentWindow.pageYOffset - this.toolbar.offsetHeight + 'px';
                }
                if (middleBoundary < halfOffsetWidth) {
                    this.toolbar.style.left = defaultLeft + halfOffsetWidth + 'px';
                } else if ((this.options.contentWindow.innerWidth - middleBoundary) < halfOffsetWidth) {
                    this.toolbar.style.left = this.options.contentWindow.innerWidth + defaultLeft - halfOffsetWidth + 'px';
                } else {
                    this.toolbar.style.left = defaultLeft + middleBoundary + 'px';
                }
            }

            this.hideAnchorPreview();

            return this;
        },

        setToolbarButtonStates: function () {
            this.commands.forEach(function (extension) {
                if (typeof extension.deactivate === 'function') {
                    extension.deactivate();
                }
            }.bind(this));
            this.checkActiveButtons();
            return this;
        },

        checkActiveButtons: function () {
            var elements = Array.prototype.slice.call(this.elements),
                parentNode = meSelection.getSelectedParentElement(this.selectionRange),
                checkExtension = function (extension) {
                    if (typeof extension.checkState === 'function') {
                        extension.checkState(parentNode);
                    } else if (typeof extension.isActive === 'function') {
                        if (!extension.isActive() && extension.shouldActivate(parentNode)) {
                            extension.activate();
                        }
                    }
                };
            while (parentNode.tagName !== undefined && mediumEditorUtil.parentElements.indexOf(parentNode.tagName.toLowerCase) === -1) {
                this.activateButton(parentNode.tagName.toLowerCase());
                this.commands.forEach(checkExtension.bind(this));

                // we can abort the search upwards if we leave the contentEditable element
                if (elements.indexOf(parentNode) !== -1) {
                    break;
                }
                parentNode = parentNode.parentNode;
            }
        },

        activateButton: function (tag) {
            var el = this.toolbar.querySelector('[data-element="' + tag + '"]');
            if (el !== null && !el.classList.contains(this.options.activeButtonClass)) {
                el.classList.add(this.options.activeButtonClass);
            }
        },

        bindButtons: function () {
            this.setFirstAndLastItems(this.toolbar.querySelectorAll('button'));
            return this;
        },

        setFirstAndLastItems: function (buttons) {
            if (buttons.length > 0) {

                buttons[0].className += ' ' + this.options.firstButtonClass;
                buttons[buttons.length - 1].className += ' ' + this.options.lastButtonClass;
            }
            return this;
        },

        execAction: function (action, e) {
            if (action.indexOf('append-') > -1) {
                this.execFormatBlock(action.replace('append-', ''));
                this.setToolbarPosition();
                this.setToolbarButtonStates();
            } else if (action === 'anchor') {
                if (!this.options.disableAnchorForm) {
                    this.triggerAnchorAction(e);
                }
            } else if (action === 'image') {
                this.options.ownerDocument.execCommand('insertImage', false, this.options.contentWindow.getSelection());
            } else {
                this.options.ownerDocument.execCommand(action, false, null);
                this.setToolbarPosition();
                if (action.indexOf('justify') === 0) {
                    this.setToolbarButtonStates();
                }
            }
        },

        // Method to show an extension's form
        // TO DO: Improve this
        showForm: function (formId, e) {
            this.toolbarActions.style.display = 'none';
            this.saveSelection();
            var form = document.getElementById(formId);
            form.style.display = 'block';
            this.setToolbarPosition();
            this.keepToolbarAlive = true;
        },

        // Method to show an extension's form
        // TO DO: Improve this
        hideForm: function (form, e) {
            var el = document.getElementById(form.id);
            el.style.display = 'none';
            this.showToolbarActions();
            this.setToolbarPosition();
            this.restoreSelection();
        },

        triggerAnchorAction: function () {
            var selectedParentElement = meSelection.getSelectedParentElement(this.selectionRange);
            if (selectedParentElement.tagName &&
                    selectedParentElement.tagName.toLowerCase() === 'a') {
                this.options.ownerDocument.execCommand('unlink', false, null);
            } else if (this.anchorForm) {
                if (this.anchorForm.style.display === 'block') {
                    this.showToolbarActions();
                } else {
                    this.showAnchorForm();
                }
            }
            return this;
        },

        execFormatBlock: function (el) {
            var selectionData = meSelection.getSelectionData(this.selection.anchorNode);
            // FF handles blockquote differently on formatBlock
            // allowing nesting, we need to use outdent
            // https://developer.mozilla.org/en-US/docs/Rich-Text_Editing_in_Mozilla
            if (el === 'blockquote' && selectionData.el &&
                    selectionData.el.parentNode.tagName.toLowerCase() === 'blockquote') {
                return this.options.ownerDocument.execCommand('outdent', false, null);
            }
            if (selectionData.tagName === el) {
                el = 'p';
            }
            // When IE we need to add <> to heading elements and
            //  blockquote needs to be called as indent
            // http://stackoverflow.com/questions/10741831/execcommand-formatblock-headings-in-ie
            // http://stackoverflow.com/questions/1816223/rich-text-editor-with-blockquote-function/1821777#1821777
            if (mediumEditorUtil.isIE) {
                if (el === 'blockquote') {
                    return this.options.ownerDocument.execCommand('indent', false, el);
                }
                el = '<' + el + '>';
            }
            return this.options.ownerDocument.execCommand('formatBlock', false, el);
        },

        isToolbarShown: function () {
            return this.toolbar && this.toolbar.classList.contains('medium-editor-toolbar-active');
        },

        showToolbar: function () {
            if (this.toolbar && !this.isToolbarShown()) {
                this.toolbar.classList.add('medium-editor-toolbar-active');
                if (this.onShowToolbar) {
                    this.onShowToolbar();
                }
            }
        },

        hideToolbar: function () {
            if (this.isToolbarShown()) {
                this.toolbar.classList.remove('medium-editor-toolbar-active');
                // TODO: this should be an option?
                if (this.onHideToolbar) {
                    this.onHideToolbar();
                }
            }
        },

        hideToolbarActions: function () {
            this.commands.forEach(function (extension) {
                if (extension.onHide && typeof extension.onHide === 'function') {
                    extension.onHide();
                }
            });
            this.keepToolbarAlive = false;
            this.hideToolbar();
        },

        showToolbarActions: function () {
            var self = this;
            if (this.anchorForm) {
                this.anchorForm.style.display = 'none';
            }
            this.toolbarActions.style.display = 'block';
            this.keepToolbarAlive = false;
            // Using setTimeout + options.delay because:
            // We will actually be displaying the toolbar, which should be controlled by options.delay
            this.delay(function () {
                self.showToolbar();
            });
        },

        saveSelection: function () {
            this.savedSelection = meSelection.saveSelection.call(this);
        },

        restoreSelection: function () {
            meSelection.restoreSelection.call(this, this.savedSelection);
        },

        showAnchorForm: function (link_value) {
            if (!this.anchorForm) {
                return;
            }

            this.toolbarActions.style.display = 'none';
            this.saveSelection();
            this.anchorForm.style.display = 'block';
            this.setToolbarPosition();
            this.keepToolbarAlive = true;
            this.anchorInput.focus();
            this.anchorInput.value = link_value || '';
        },

        bindAnchorForm: function () {
            if (!this.anchorForm) {
                return this;
            }

            var linkCancel = this.anchorForm.querySelector('a.medium-editor-toobar-close'),
                linkSave = this.anchorForm.querySelector('a.medium-editor-toobar-save'),
                self = this;

            this.on(this.anchorForm, 'click', function (e) {
                e.stopPropagation();
                self.keepToolbarAlive = true;
            });

            this.on(this.anchorInput, 'keyup', function (e) {
                var button = null,
                    target;

                if (e.keyCode === mediumEditorUtil.keyCode.ENTER) {
                    e.preventDefault();
                    if (self.options.anchorTarget && self.anchorTarget.checked) {
                        target = "_blank";
                    } else {
                        target = "_self";
                    }

                    if (self.options.anchorButton && self.anchorButton.checked) {
                        button = self.options.anchorButtonClass;
                    }

                    self.createLink(this, target, button);
                } else if (e.keyCode === mediumEditorUtil.keyCode.ESCAPE) {
                    e.preventDefault();
                    self.showToolbarActions();
                    self.restoreSelection();
                }
            });

            this.on(linkSave, 'click', function (e) {
                var button = null,
                    target;
                e.preventDefault();
                if (self.options.anchorTarget && self.anchorTarget.checked) {
                    target = "_blank";
                } else {
                    target = "_self";
                }

                if (self.options.anchorButton && self.anchorButton.checked) {
                    button = self.options.anchorButtonClass;
                }

                self.createLink(self.anchorInput, target, button);
            }, true);

            this.on(this.anchorInput, 'click', function (e) {
                // make sure not to hide form when cliking into the input
                e.stopPropagation();
                self.keepToolbarAlive = true;
            });

            // Hide the anchor form when focusing outside of it.
            this.on(this.options.ownerDocument.body, 'click', function (e) {
                if (e.target !== self.anchorForm && !mediumEditorUtil.isDescendant(self.anchorForm, e.target) && !mediumEditorUtil.isDescendant(self.toolbarActions, e.target)) {
                    self.keepToolbarAlive = false;
                    self.checkSelection();
                }
            }, true);
            this.on(this.options.ownerDocument.body, 'focus', function (e) {
                if (e.target !== self.anchorForm && !mediumEditorUtil.isDescendant(self.anchorForm, e.target) && !mediumEditorUtil.isDescendant(self.toolbarActions, e.target)) {
                    self.keepToolbarAlive = false;
                    self.checkSelection();
                }
            }, true);

            this.on(linkCancel, 'click', function (e) {
                e.preventDefault();
                self.showToolbarActions();
                self.restoreSelection();
            });
            return this;
        },

        hideAnchorPreview: function () {
            this.anchorPreview.classList.remove('medium-editor-anchor-preview-active');
        },

        // TODO: break method
        showAnchorPreview: function (anchorEl) {
            if (this.anchorPreview.classList.contains('medium-editor-anchor-preview-active')
                    || anchorEl.getAttribute('data-disable-preview')) {
                return true;
            }

            var self = this,
                buttonHeight = 40,
                boundary = anchorEl.getBoundingClientRect(),
                middleBoundary = (boundary.left + boundary.right) / 2,
                halfOffsetWidth,
                defaultLeft;

            self.anchorPreview.querySelector('i').textContent = anchorEl.attributes.href.value;
            halfOffsetWidth = self.anchorPreview.offsetWidth / 2;
            defaultLeft = self.options.diffLeft - halfOffsetWidth;

            self.observeAnchorPreview(anchorEl);

            self.anchorPreview.classList.add('medium-toolbar-arrow-over');
            self.anchorPreview.classList.remove('medium-toolbar-arrow-under');
            self.anchorPreview.style.top = Math.round(buttonHeight + boundary.bottom - self.options.diffTop + this.options.contentWindow.pageYOffset - self.anchorPreview.offsetHeight) + 'px';
            if (middleBoundary < halfOffsetWidth) {
                self.anchorPreview.style.left = defaultLeft + halfOffsetWidth + 'px';
            } else if ((this.options.contentWindow.innerWidth - middleBoundary) < halfOffsetWidth) {
                self.anchorPreview.style.left = this.options.contentWindow.innerWidth + defaultLeft - halfOffsetWidth + 'px';
            } else {
                self.anchorPreview.style.left = defaultLeft + middleBoundary + 'px';
            }

            if (this.anchorPreview && !this.anchorPreview.classList.contains('medium-editor-anchor-preview-active')) {
                this.anchorPreview.classList.add('medium-editor-anchor-preview-active');
            }

            return this;
        },

        // TODO: break method
        observeAnchorPreview: function (anchorEl) {
            var self = this,
                lastOver = (new Date()).getTime(),
                over = true,
                stamp = function () {
                    lastOver = (new Date()).getTime();
                    over = true;
                },
                unstamp = function (e) {
                    if (!e.relatedTarget || !/anchor-preview/.test(e.relatedTarget.className)) {
                        over = false;
                    }
                },
                interval_timer = setInterval(function () {
                    if (over) {
                        return true;
                    }
                    var durr = (new Date()).getTime() - lastOver;
                    if (durr > self.options.anchorPreviewHideDelay) {
                        // hide the preview 1/2 second after mouse leaves the link
                        self.hideAnchorPreview();

                        // cleanup
                        clearInterval(interval_timer);
                        self.off(self.anchorPreview, 'mouseover', stamp);
                        self.off(self.anchorPreview, 'mouseout', unstamp);
                        self.off(anchorEl, 'mouseover', stamp);
                        self.off(anchorEl, 'mouseout', unstamp);

                    }
                }, 200);

            this.on(self.anchorPreview, 'mouseover', stamp);
            this.on(self.anchorPreview, 'mouseout', unstamp);
            this.on(anchorEl, 'mouseover', stamp);
            this.on(anchorEl, 'mouseout', unstamp);
        },

        createAnchorPreview: function () {
            var self = this,
                anchorPreview = this.options.ownerDocument.createElement('div');

            anchorPreview.id = 'medium-editor-anchor-preview-' + this.id;
            anchorPreview.className = 'medium-editor-anchor-preview';
            anchorPreview.innerHTML = this.anchorPreviewTemplate();
            this.options.elementsContainer.appendChild(anchorPreview);

            this.on(anchorPreview, 'click', function () {
                self.anchorPreviewClickHandler();
            });

            return anchorPreview;
        },

        anchorPreviewTemplate: function () {
            return '<div class="medium-editor-toolbar-anchor-preview" id="medium-editor-toolbar-anchor-preview">' +
                '    <i class="medium-editor-toolbar-anchor-preview-inner"></i>' +
                '</div>';
        },

        anchorPreviewClickHandler: function (e) {
            if (!this.options.disableAnchorForm && this.activeAnchor) {

                var self = this,
                    range = this.options.ownerDocument.createRange(),
                    sel = this.options.contentWindow.getSelection();

                range.selectNodeContents(self.activeAnchor);
                sel.removeAllRanges();
                sel.addRange(range);
                // Using setTimeout + options.delay because:
                // We may actually be displaying the anchor preview, which should be controlled by options.delay
                this.delay(function () {
                    if (self.activeAnchor) {
                        self.showAnchorForm(self.activeAnchor.attributes.href.value);
                    }
                    self.keepToolbarAlive = false;
                });

            }

            this.hideAnchorPreview();
        },

        editorAnchorObserver: function (e) {
            var self = this,
                overAnchor = true,
                leaveAnchor = function () {
                    // mark the anchor as no longer hovered, and stop listening
                    overAnchor = false;
                    self.off(self.activeAnchor, 'mouseout', leaveAnchor);
                };

            if (e.target && e.target.tagName.toLowerCase() === 'a') {

                // Detect empty href attributes
                // The browser will make href="" or href="#top"
                // into absolute urls when accessed as e.targed.href, so check the html
                if (!/href=["']\S+["']/.test(e.target.outerHTML) || /href=["']#\S+["']/.test(e.target.outerHTML)) {
                    return true;
                }

                // only show when hovering on anchors
                if (this.isToolbarShown()) {
                    // only show when toolbar is not present
                    return true;
                }
                this.activeAnchor = e.target;
                this.on(this.activeAnchor, 'mouseout', leaveAnchor);
                // Using setTimeout + options.delay because:
                // - We're going to show the anchor preview according to the configured delay
                //   if the mouse has not left the anchor tag in that time
                this.delay(function () {
                    if (overAnchor) {
                        self.showAnchorPreview(e.target);
                    }
                });
            }
        },

        bindAnchorPreview: function (index) {
            var i, self = this;
            this.editorAnchorObserverWrapper = function (e) {
                self.editorAnchorObserver(e);
            };
            for (i = 0; i < this.elements.length; i += 1) {
                this.on(this.elements[i], 'mouseover', this.editorAnchorObserverWrapper);
            }
            return this;
        },

        checkLinkFormat: function (value) {
            var re = /^(https?|ftps?|rtmpt?):\/\/|mailto:/;
            return (re.test(value) ? '' : 'http://') + value;
        },

        setButtonClass: function (buttonClass) {
            var el = meSelection.getSelectionStart(this.options.ownerDocument),
                classes = buttonClass.split(' '),
                i,
                j;
            if (el.tagName.toLowerCase() === 'a') {
                for (j = 0; j < classes.length; j += 1) {
                    el.classList.add(classes[j]);
                }
            } else {
                el = el.getElementsByTagName('a');
                for (i = 0; i < el.length; i += 1) {
                    for (j = 0; j < classes.length; j += 1) {
                        el[i].classList.add(classes[j]);
                    }
                }
            }
        },

        createLink: function (input, target, buttonClass) {
            var i, event;

            this.createLinkInternal(input.value, target, buttonClass);

            if (this.options.targetBlank || target === "_blank" || buttonClass) {
                event = this.options.ownerDocument.createEvent("HTMLEvents");
                event.initEvent("input", true, true, this.options.contentWindow);
                for (i = 0; i < this.elements.length; i += 1) {
                    this.elements[i].dispatchEvent(event);
                }
            }

            this.checkSelection();
            this.showToolbarActions();
            input.value = '';
        },

        createLinkInternal: function (url, target, buttonClass) {
            if (!url || url.trim().length === 0) {
                this.hideToolbarActions();
                return;
            }

            this.restoreSelection();

            if (this.options.checkLinkFormat) {
                url = this.checkLinkFormat(url);
            }

            this.options.ownerDocument.execCommand('createLink', false, url);

            if (this.options.targetBlank || target === "_blank") {
                mediumEditorUtil.setTargetBlank(meSelection.getSelectionStart(this.options.ownerDocument));
            }

            if (buttonClass) {
                this.setButtonClass(buttonClass);
            }
        },

        positionToolbarIfShown: function () {
            if (this.isToolbarShown()) {
                this.setToolbarPosition();
            }
        },

        bindWindowActions: function () {
            var self = this;

            // Add a scroll event for sticky toolbar
            if (this.options.staticToolbar && this.options.stickyToolbar) {
                // On scroll, re-position the toolbar
                this.on(this.options.contentWindow, 'scroll', function () {
                    self.positionToolbarIfShown();
                }, true);
            }

            this.on(this.options.contentWindow, 'resize', function () {
                self.handleResize();
            });

            this.bindBlur();

            return this;
        },

        activate: function () {
            if (this.isActive) {
                return;
            }

            this.setup();
        },

        // TODO: break method
        deactivate: function () {
            var i;
            if (!this.isActive) {
                return;
            }
            this.isActive = false;

            if (this.toolbar !== undefined) {
                this.options.elementsContainer.removeChild(this.anchorPreview);
                this.options.elementsContainer.removeChild(this.toolbar);
                delete this.toolbar;
                delete this.anchorPreview;
            }

            for (i = 0; i < this.elements.length; i += 1) {
                this.elements[i].removeAttribute('contentEditable');
                this.elements[i].removeAttribute('data-medium-element');
            }

            this.removeAllEvents();
        },

        bindPaste: function () {
            var i, self = this;
            this.pasteWrapper = function (e) {
<<<<<<< HEAD
                pasteHandler.handlePaste(this, e, self.options);
=======
                var paragraphs,
                    html = '',
                    p,
                    dataFormatHTML = 'text/html',
                    dataFormatPlain = 'text/plain';

                this.classList.remove('medium-editor-placeholder');
                if (!self.options.forcePlainText && !self.options.cleanPastedHTML) {
                    return this;
                }

                if (self.options.contentWindow.clipboardData && e.clipboardData === undefined) {
                    e.clipboardData = self.options.contentWindow.clipboardData;
                    // If window.clipboardData exists, but e.clipboardData doesn't exist,
                    // we're probably in IE. IE only has two possibilities for clipboard
                    // data format: 'Text' and 'URL'.
                    //
                    // Of the two, we want 'Text':
                    dataFormatHTML = 'Text';
                    dataFormatPlain = 'Text';
                }

                if (e.clipboardData && e.clipboardData.getData && !e.defaultPrevented) {
                    e.preventDefault();

                    if (self.options.cleanPastedHTML && e.clipboardData.getData(dataFormatHTML)) {
                        return self.cleanPaste(e.clipboardData.getData(dataFormatHTML));
                    }
                    if (!(self.options.disableReturn || this.getAttribute('data-disable-return'))) {
                        paragraphs = e.clipboardData.getData(dataFormatPlain).split(/[\r\n]/g);
                        for (p = 0; p < paragraphs.length; p += 1) {
                            if (paragraphs[p] !== '') {
                                html += '<p>' + self.htmlEntities(paragraphs[p]) + '</p>';
                            }
                        }
                        self.insertHTML(html);
                    } else {
                        html = self.htmlEntities(e.clipboardData.getData(dataFormatPlain));
                        self.insertHTML(html);
                    }
                }
>>>>>>> f3d24c0b
            };
            for (i = 0; i < this.elements.length; i += 1) {
                this.on(this.elements[i], 'paste', this.pasteWrapper);
            }
            return this;
        },

        setPlaceholders: function () {
            if (!this.options.disablePlaceholders && this.elements && this.elements.length) {
                this.elements.forEach(function (el) {
                    this.activatePlaceholder(el);
                    this.on(el, 'blur', this.placeholderWrapper.bind(this));
                    this.on(el, 'keypress', this.placeholderWrapper.bind(this));
                }.bind(this));
            }

            return this;
        },

        cleanPaste: function (text) {
            pasteHandler.cleanPaste(text, this.options);
        },

        pasteHTML: function (html) {
<<<<<<< HEAD
            pasteHandler.pasteHTML(html, this.options.ownerDocument);
=======
            var elList, workEl, i, fragmentBody, pasteBlock = this.options.ownerDocument.createDocumentFragment();

            pasteBlock.appendChild(this.options.ownerDocument.createElement('body'));

            fragmentBody = pasteBlock.querySelector('body');
            fragmentBody.innerHTML = html;

            this.cleanupSpans(fragmentBody);

            elList = fragmentBody.querySelectorAll('*');
            for (i = 0; i < elList.length; i += 1) {

                workEl = elList[i];

                // delete ugly attributes
                workEl.removeAttribute('class');
                workEl.removeAttribute('style');
                workEl.removeAttribute('dir');

                if (workEl.tagName.toLowerCase() === 'meta') {
                    workEl.parentNode.removeChild(workEl);
                }

            }
            this.insertHTML(fragmentBody.innerHTML.replace(/&nbsp;/g, ' '));
        },
        isCommonBlock: function (el) {
            return (el && (el.tagName.toLowerCase() === 'p' || el.tagName.toLowerCase() === 'div'));
        },
        filterCommonBlocks: function (el) {
            if (/^\s*$/.test(el.textContent)) {
                el.parentNode.removeChild(el);
            }
        },
        filterLineBreak: function (el) {
            if (this.isCommonBlock(el.previousElementSibling)) {

                // remove stray br's following common block elements
                el.parentNode.removeChild(el);

            } else if (this.isCommonBlock(el.parentNode) && (el.parentNode.firstChild === el || el.parentNode.lastChild === el)) {

                // remove br's just inside open or close tags of a div/p
                el.parentNode.removeChild(el);

            } else if (el.parentNode.childElementCount === 1) {

                // and br's that are the only child of a div/p
                this.removeWithParent(el);

            }

        },

        // remove an element, including its parent, if it is the only element within its parent
        removeWithParent: function (el) {
            if (el && el.parentNode) {
                if (el.parentNode.parentNode && el.parentNode.childElementCount === 1) {
                    el.parentNode.parentNode.removeChild(el.parentNode);
                } else {
                    el.parentNode.removeChild(el.parentNode);
                }
            }
        },

        cleanupSpans: function (container_el) {

            var i,
                el,
                new_el,
                spans = container_el.querySelectorAll('.replace-with'),
                isCEF = function (el) {
                    return (el && el.nodeName !== '#text' && el.getAttribute('contenteditable') === 'false');
                };

            for (i = 0; i < spans.length; i += 1) {

                el = spans[i];
                new_el = this.options.ownerDocument.createElement(el.classList.contains('bold') ? 'b' : 'i');

                if (el.classList.contains('bold') && el.classList.contains('italic')) {

                    // add an i tag as well if this has both italics and bold
                    new_el.innerHTML = '<i>' + el.innerHTML + '</i>';

                } else {

                    new_el.innerHTML = el.innerHTML;

                }
                el.parentNode.replaceChild(new_el, el);

            }

            spans = container_el.querySelectorAll('span');
            for (i = 0; i < spans.length; i += 1) {

                el = spans[i];

                // bail if span is in contenteditable = false
                if (this.traverseUp(el, isCEF)) {
                    return false;
                }

                // remove empty spans, replace others with their contents
                if (/^\s*$/.test()) {
                    el.parentNode.removeChild(el);
                } else {
                    el.parentNode.replaceChild(this.options.ownerDocument.createTextNode(el.textContent), el);
                }

            }

>>>>>>> f3d24c0b
        }
    };

}(window, document));<|MERGE_RESOLUTION|>--- conflicted
+++ resolved
@@ -225,7 +225,6 @@
 (function (window, document) {
     'use strict';
 
-<<<<<<< HEAD
     meSelection = {
         // http://stackoverflow.com/questions/1197401/how-can-i-get-the-element-the-caret-is-in-with-javascript-when-using-contentedi
         // by You
@@ -408,87 +407,6 @@
             style: {
                 prop: 'font-style',
                 value: 'italic'
-=======
-    var now,
-        keyCode,
-        DefaultButton,
-        ButtonsData = {
-            'bold': {
-                name: 'bold',
-                action: 'bold',
-                aria: 'bold',
-                tagNames: ['b', 'strong'],
-                contentDefault: '<b>B</b>',
-                contentFA: '<i class="fa fa-bold"></i>'
-            },
-            'italic': {
-                name: 'italic',
-                action: 'italic',
-                aria: 'italic',
-                tagNames: ['i', 'em'],
-                style: {
-                    prop: 'font-style',
-                    value: 'italic'
-                },
-                contentDefault: '<b><i>I</i></b>',
-                contentFA: '<i class="fa fa-italic"></i>'
-            },
-            'underline': {
-                name: 'underline',
-                action: 'underline',
-                aria: 'underline',
-                tagNames: ['u'],
-                contentDefault: '<b><u>U</u></b>',
-                contentFA: '<i class="fa fa-underline"></i>'
-            },
-            'strikethrough': {
-                name: 'strikethrough',
-                action: 'strikethrough',
-                aria: 'strike through',
-                tagNames: ['strike'],
-                contentDefault: '<s>A</s>',
-                contentFA: '<i class="fa fa-strikethrough"></i>'
-            },
-            'superscript': {
-                name: 'superscript',
-                action: 'superscript',
-                aria: 'superscript',
-                tagNames: ['sup'],
-                contentDefault: '<b>x<sup>1</sup></b>',
-                contentFA: '<i class="fa fa-superscript"></i>'
-            },
-            'subscript': {
-                name: 'subscript',
-                action: 'subscript',
-                aria: 'subscript',
-                tagNames: ['sub'],
-                contentDefault: '<b>x<sub>1</sub></b>',
-                contentFA: '<i class="fa fa-subscript"></i>'
-            },
-            'anchor': {
-                name: 'anchor',
-                action: 'anchor',
-                aria: 'link',
-                tagNames: ['a'],
-                contentDefault: '<b>#</b>',
-                contentFA: '<i class="fa fa-link"></i>'
-            },
-            'image': {
-                name: 'image',
-                action: 'image',
-                aria: 'image',
-                tagNames: ['img'],
-                contentDefault: '<b>image</b>',
-                contentFA: '<i class="fa fa-picture-o"></i>'
-            },
-            'quote': {
-                name: 'quote',
-                action: 'append-blockquote',
-                aria: 'blockquote',
-                tagNames: ['blockquote'],
-                contentDefault: '<b>&ldquo;</b>',
-                contentFA: '<i class="fa fa-quote-right"></i>'
->>>>>>> f3d24c0b
             },
             contentDefault: '<b><i>I</i></b>',
             contentFA: '<i class="fa fa-italic"></i>'
@@ -661,7 +579,6 @@
             action: function (options) {
                 return 'append-' + options.secondHeader;
             },
-<<<<<<< HEAD
             aria: 'h2',
             tagNames: function (options) {
                 return [options.secondHeader];
@@ -669,57 +586,21 @@
             contentDefault: '<b>H2</b>'
         }
     };
-=======
-            'header1': {
-                name: 'header1',
-                action: function (options) {
-                    return 'append-' + options.firstHeader;
-                },
-                aria: function (options) {
-                    return options.firstHeader;
-                },
-                tagNames: function (options) {
-                    return [options.firstHeader];
-                },
-                contentDefault: '<b>H1</b>'
-            },
-            'header2': {
-                name: 'header2',
-                action: function (options) {
-                    return 'append-' + options.secondHeader;
-                },
-                aria: function (options) {
-                    return options.secondHeader;
-                },
-                tagNames: function (options) {
-                    return [options.secondHeader];
-                },
-                contentDefault: '<b>H2</b>'
-            }
-        };
->>>>>>> f3d24c0b
 
     DefaultButton = function (options, instance) {
         this.options = options;
         this.name = options.name;
-        this.init(instance);
+        this.base = instance;
+        this.button = this.createButton();
+        this.base.on(this.button, 'click', this.handleClick.bind(this));
     };
 
     DefaultButton.prototype = {
-        init: function (instance) {
-            this.base = instance;
-
-            this.button = this.createButton();
-            this.base.on(this.button, 'click', this.handleClick.bind(this));
-        },
         getButton: function () {
             return this.button;
         },
         getAction: function () {
             return (typeof this.options.action === 'function') ? this.options.action(this.base.options) : this.options.action;
-        },
-        getAria: function () {
-            return (typeof this.options.aria === 'function') ? this.options.aria(this.base.options) : this.options.aria;
         },
         getTagNames: function () {
             return (typeof this.options.tagNames === 'function') ? this.options.tagNames(this.base.options) : this.options.tagNames;
@@ -730,7 +611,7 @@
             button.classList.add('medium-editor-action');
             button.classList.add('medium-editor-action-' + this.name);
             button.setAttribute('data-action', this.getAction());
-            button.setAttribute('aria-label', this.getAria());
+            button.setAttribute('aria-label', this.options.aria);
             if (this.base.options.buttonLabels) {
                 if (this.base.options.buttonLabels === 'fontawesome' && this.options.contentFA) {
                     content = this.options.contentFA;
@@ -782,7 +663,7 @@
             }
 
             if (!isMatch && this.options.style) {
-                this.knownState = isMatch = (this.base.options.contentWindow.getComputedStyle(node, null).getPropertyValue(this.options.style.prop).indexOf(this.options.style.value) !== -1);
+                this.knownState = isMatch = (this.base.options.contentWindow.getComputedStyle(node, null).getPropertyValue(this.options.style.prop) === this.options.style.value);
             }
 
             return isMatch;
@@ -998,7 +879,6 @@
             for (i = 0; i < spans.length; i += 1) {
                 el = spans[i];
 
-<<<<<<< HEAD
                 // bail if span is in contenteditable = false
                 if (mediumEditorUtil.traverseUp(el, isCEF)) {
                     return false;
@@ -1032,12 +912,6 @@
 
 (function (window, document) {
     'use strict';
-=======
-    MediumEditor.statics = {
-        ButtonsData: ButtonsData,
-        DefaultButton: DefaultButton
-    };
->>>>>>> f3d24c0b
 
     MediumEditor.prototype = {
         defaults: {
@@ -1463,13 +1337,9 @@
 
                 if (e.which === mediumEditorUtil.keyCode.TAB) {
                     // Override tab only for pre nodes
-<<<<<<< HEAD
-                    var tag = meSelection.getSelectionStart(self.options.ownerDocument).tagName.toLowerCase();
-=======
-                    var node = getSelectionStart.call(self) || e.target,
+                    var node = meSelection.getSelectionStart(self.options.ownerDocument),
                         tag = node && node.tagName.toLowerCase();
 
->>>>>>> f3d24c0b
                     if (tag === 'pre') {
                         e.preventDefault();
                         self.options.ownerDocument.execCommand('insertHtml', null, '    ');
@@ -1784,11 +1654,7 @@
                         fileReader.readAsDataURL(file);
 
                         id = 'medium-img-' + (+new Date());
-<<<<<<< HEAD
                         mediumEditorUtil.insertHTMLCommand(self.options.ownerDocument, '<img class="medium-image-loading" id="' + id + '" />');
-=======
-                        self.insertHTML('<img class="medium-image-loading" id="' + id + '" />');
->>>>>>> f3d24c0b
 
                         fileReader.onload = function () {
                             var img = document.getElementById(id);
@@ -2601,51 +2467,7 @@
         bindPaste: function () {
             var i, self = this;
             this.pasteWrapper = function (e) {
-<<<<<<< HEAD
                 pasteHandler.handlePaste(this, e, self.options);
-=======
-                var paragraphs,
-                    html = '',
-                    p,
-                    dataFormatHTML = 'text/html',
-                    dataFormatPlain = 'text/plain';
-
-                this.classList.remove('medium-editor-placeholder');
-                if (!self.options.forcePlainText && !self.options.cleanPastedHTML) {
-                    return this;
-                }
-
-                if (self.options.contentWindow.clipboardData && e.clipboardData === undefined) {
-                    e.clipboardData = self.options.contentWindow.clipboardData;
-                    // If window.clipboardData exists, but e.clipboardData doesn't exist,
-                    // we're probably in IE. IE only has two possibilities for clipboard
-                    // data format: 'Text' and 'URL'.
-                    //
-                    // Of the two, we want 'Text':
-                    dataFormatHTML = 'Text';
-                    dataFormatPlain = 'Text';
-                }
-
-                if (e.clipboardData && e.clipboardData.getData && !e.defaultPrevented) {
-                    e.preventDefault();
-
-                    if (self.options.cleanPastedHTML && e.clipboardData.getData(dataFormatHTML)) {
-                        return self.cleanPaste(e.clipboardData.getData(dataFormatHTML));
-                    }
-                    if (!(self.options.disableReturn || this.getAttribute('data-disable-return'))) {
-                        paragraphs = e.clipboardData.getData(dataFormatPlain).split(/[\r\n]/g);
-                        for (p = 0; p < paragraphs.length; p += 1) {
-                            if (paragraphs[p] !== '') {
-                                html += '<p>' + self.htmlEntities(paragraphs[p]) + '</p>';
-                            }
-                        }
-                        self.insertHTML(html);
-                    } else {
-                        html = self.htmlEntities(e.clipboardData.getData(dataFormatPlain));
-                        self.insertHTML(html);
-                    }
-                }
->>>>>>> f3d24c0b
             };
             for (i = 0; i < this.elements.length; i += 1) {
                 this.on(this.elements[i], 'paste', this.pasteWrapper);
@@ -2670,123 +2492,7 @@
         },
 
         pasteHTML: function (html) {
-<<<<<<< HEAD
             pasteHandler.pasteHTML(html, this.options.ownerDocument);
-=======
-            var elList, workEl, i, fragmentBody, pasteBlock = this.options.ownerDocument.createDocumentFragment();
-
-            pasteBlock.appendChild(this.options.ownerDocument.createElement('body'));
-
-            fragmentBody = pasteBlock.querySelector('body');
-            fragmentBody.innerHTML = html;
-
-            this.cleanupSpans(fragmentBody);
-
-            elList = fragmentBody.querySelectorAll('*');
-            for (i = 0; i < elList.length; i += 1) {
-
-                workEl = elList[i];
-
-                // delete ugly attributes
-                workEl.removeAttribute('class');
-                workEl.removeAttribute('style');
-                workEl.removeAttribute('dir');
-
-                if (workEl.tagName.toLowerCase() === 'meta') {
-                    workEl.parentNode.removeChild(workEl);
-                }
-
-            }
-            this.insertHTML(fragmentBody.innerHTML.replace(/&nbsp;/g, ' '));
-        },
-        isCommonBlock: function (el) {
-            return (el && (el.tagName.toLowerCase() === 'p' || el.tagName.toLowerCase() === 'div'));
-        },
-        filterCommonBlocks: function (el) {
-            if (/^\s*$/.test(el.textContent)) {
-                el.parentNode.removeChild(el);
-            }
-        },
-        filterLineBreak: function (el) {
-            if (this.isCommonBlock(el.previousElementSibling)) {
-
-                // remove stray br's following common block elements
-                el.parentNode.removeChild(el);
-
-            } else if (this.isCommonBlock(el.parentNode) && (el.parentNode.firstChild === el || el.parentNode.lastChild === el)) {
-
-                // remove br's just inside open or close tags of a div/p
-                el.parentNode.removeChild(el);
-
-            } else if (el.parentNode.childElementCount === 1) {
-
-                // and br's that are the only child of a div/p
-                this.removeWithParent(el);
-
-            }
-
-        },
-
-        // remove an element, including its parent, if it is the only element within its parent
-        removeWithParent: function (el) {
-            if (el && el.parentNode) {
-                if (el.parentNode.parentNode && el.parentNode.childElementCount === 1) {
-                    el.parentNode.parentNode.removeChild(el.parentNode);
-                } else {
-                    el.parentNode.removeChild(el.parentNode);
-                }
-            }
-        },
-
-        cleanupSpans: function (container_el) {
-
-            var i,
-                el,
-                new_el,
-                spans = container_el.querySelectorAll('.replace-with'),
-                isCEF = function (el) {
-                    return (el && el.nodeName !== '#text' && el.getAttribute('contenteditable') === 'false');
-                };
-
-            for (i = 0; i < spans.length; i += 1) {
-
-                el = spans[i];
-                new_el = this.options.ownerDocument.createElement(el.classList.contains('bold') ? 'b' : 'i');
-
-                if (el.classList.contains('bold') && el.classList.contains('italic')) {
-
-                    // add an i tag as well if this has both italics and bold
-                    new_el.innerHTML = '<i>' + el.innerHTML + '</i>';
-
-                } else {
-
-                    new_el.innerHTML = el.innerHTML;
-
-                }
-                el.parentNode.replaceChild(new_el, el);
-
-            }
-
-            spans = container_el.querySelectorAll('span');
-            for (i = 0; i < spans.length; i += 1) {
-
-                el = spans[i];
-
-                // bail if span is in contenteditable = false
-                if (this.traverseUp(el, isCEF)) {
-                    return false;
-                }
-
-                // remove empty spans, replace others with their contents
-                if (/^\s*$/.test()) {
-                    el.parentNode.removeChild(el);
-                } else {
-                    el.parentNode.replaceChild(this.options.ownerDocument.createTextNode(el.textContent), el);
-                }
-
-            }
-
->>>>>>> f3d24c0b
         }
     };
 

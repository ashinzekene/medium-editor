--- conflicted
+++ resolved
@@ -46,11 +46,7 @@
     "grunt-contrib-concat": "0.5.1",
     "grunt-contrib-connect": "0.11.2",
     "grunt-contrib-csslint": "0.5.0",
-<<<<<<< HEAD
-    "grunt-contrib-cssmin": "0.13.0",
-=======
     "grunt-contrib-cssmin": "0.14.0",
->>>>>>> cd3e5a06
     "grunt-contrib-jasmine": "0.9.2",
     "grunt-contrib-jshint": "0.11.3",
     "grunt-contrib-uglify": "0.11.0",

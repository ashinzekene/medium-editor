*~
*.swp
.DS_Store
*.swo
node_modules/
.sass-cache/
npm-debug.log
.grunt/
_SpecRunner.html
reports/
coverage/
._*

<<<<<<< HEAD
.idea
=======
#PhpStorm IDE
.idea/
>>>>>>> 2b26331b
<|MERGE_RESOLUTION|>--- conflicted
+++ resolved
@@ -11,9 +11,5 @@
 coverage/
 ._*
 
-<<<<<<< HEAD
-.idea
-=======
-#PhpStorm IDE
-.idea/
->>>>>>> 2b26331b
+# IDE
+.idea/